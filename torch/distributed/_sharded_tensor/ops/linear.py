--- conflicted
+++ resolved
@@ -101,7 +101,7 @@
     weight = args[1]
     bias = kwargs["bias"]
 
-    local_shard = weight.local_shard()
+    local_shard = weight.local_tensor()
     local_shard_t = local_shard.t().contiguous()
     sharding_dim = weight._sharding_spec.dim
     world_size = dist.get_world_size(pg)
@@ -164,28 +164,6 @@
     if len(weight.local_shards()) != 1:
         raise ValueError("Only one local shard supported!")
 
-<<<<<<< HEAD
-=======
-    local_shard = weight.local_tensor()
-    local_shard_t = local_shard.t().contiguous()
-    sharding_dim = weight._sharding_spec.dim
-    world_size = dist.get_world_size(pg)
-    rank = dist.get_rank(pg)
-
-    if sharding_dim == 1:
-        return _handle_row_wise_sharding(
-            input, world_size, weight, rank, local_shard_t, bias, pg
-        )
-    elif sharding_dim == 0:
-        return _handle_col_wise_sharding(
-            input, world_size, weight, local_shard_t, bias, pg
-        )
-    else:
-        raise RuntimeError(
-            f"nn.Linear weight sharded on dim {sharding_dim} not supported!"
-        )
-
->>>>>>> 8c9f0d67
 
 def _handle_col_wise_sharding(input, world_size, weight, rank, local_shard_t, bias, pg):
     """
@@ -213,18 +191,14 @@
     local_bias = _BiasTensorNarrow.apply(
         world_size, start_pos, chunk_size, weight, pg, bias
     )
-    results = [torch.tensor(1)] * world_size
+    results = [None] * world_size
     indices = {}
     for idx, placement in enumerate(weight._sharding_spec.placements):
         indices[placement.rank()] = idx
     for i, inp in enumerate(gathered_inputs):
         results[indices[i]] = inp.matmul(local_shard_t) + local_bias
-    if len(input.size()) == 1:  # type: ignore[arg-type]
-        temp_results = torch.stack(results)
-    else:
-        temp_results = torch.cat(results)
     return _init_sharded_tensor_from_local_result(
-        weight, temp_results, 0, temp_results.dim() - 1, world_size, pg
+        weight, torch.cat(results), 0, -1, world_size, pg
     )
 
 
@@ -282,11 +256,15 @@
             0, torch.tensor(indices_flatten, device=input_t.device)
         )
 
-    gathered_input_size = [input_split_sizes[rank] * world_size] + list(input_t_size[1:])
+    gathered_input_size = [input_split_sizes[rank] * world_size] + list(
+        input_t_size[1:]
+    )
     gathered_input = torch.empty(gathered_input_size, device=input_t.device)
 
     # Perform autograd enabled alltoall
-    all_to_all_single(gathered_input, input_t, input_split_sizes=input_split_sizes, group=pg)
+    all_to_all_single(
+        gathered_input, input_t, input_split_sizes=input_split_sizes, group=pg
+    )
     gathered_input = gathered_input.transpose(0, -1)
 
     # Perform local matmuls for all shards
@@ -370,12 +348,15 @@
         A :class:`ShardedTensor` object which filled with local intermediate results.
     """
     sharded_weight_metadata = copy.deepcopy(sharded_tensor.local_shards()[0].metadata)
-    current_offsets = [0] * len(local_result.size())
-    current_offsets[result_shard_dim] = sharded_weight_metadata.shard_offsets[
-        tensor_shard_dim
-    ]
+    current_offsets = [0] * local_result.dim()
+    # When the tensor is sharded on the only dimension, the size and offset needs to
+    # be world_size times more.
+    factor = world_size if local_result.dim() == 1 else 1
+    current_offsets[result_shard_dim] = (
+        sharded_weight_metadata.shard_offsets[tensor_shard_dim] * factor
+    )
     global_size = list(local_result.size())
-    global_size[result_shard_dim] = sharded_tensor.size(tensor_shard_dim)
+    global_size[result_shard_dim] = sharded_tensor.size(tensor_shard_dim) * factor
     local_shard_metadata = ShardMetadata(
         shard_offsets=current_offsets,
         shard_sizes=list(local_result.size()),
@@ -398,6 +379,7 @@
     need to narrow the bias term in the forward while doing backward, we need
     to gather all gradients of narrowed bias across all ranks.
     """
+
     @staticmethod
     def forward(ctx, world_size, start_pos, chunk_size, weight, pg, bias):
         ctx.weight = weight
@@ -423,6 +405,7 @@
     divide the bias term by the world size in the forward while doing backward,
     we need to skip this division op.
     """
+
     @staticmethod
     def forward(ctx, world_size, bias):
         ctx.world_size = world_size
