import contextlib
import functools
import traceback
from contextlib import contextmanager
from dataclasses import dataclass
from enum import Enum, auto
from typing import (
    TYPE_CHECKING,
    Any,
    Callable,
    Dict,
    List,
    Optional,
    Generator,
    NamedTuple,
    Set,
    Tuple,
    Union,
    cast,
)

import torch
import torch.distributed as dist
import torch.nn as nn
import torch.nn.functional as F
from torch.autograd import Variable
from torch.distributed import ProcessGroup
from torch.distributed._sharded_tensor import (
    init_from_local_shards,
    Shard,
    ShardedTensor,
)
from torch.distributed.distributed_c10d import _get_default_group
from torch.nn.parameter import Parameter

from .flatten_params_wrapper import FlatParameter, FlattenParamsWrapper, FLAT_PARAM
from .utils import (
    _apply_to_tensors,
    _replace_by_prefix,
)
from .wrap import _recursive_wrap

if TYPE_CHECKING:
    from collections import OrderedDict  # noqa: F401


FSDP_WRAPPED_MODULE = "_fsdp_wrapped_module"


@dataclass
class CPUOffload:
    """
    CPU offlaoding config. Currently, only parameter and gradient CPU
    offload are supported.
    offload_params: Offloading parameters to CPUs when these parameters are
                    not used for computation on GPUs. This implicitly enables
                    gradient offloading to CPUs in order for parameters and
                    gradients to be on the same device to work with optimizer.
    """

    offload_params: bool = False
    # TODO: state dict offloading
    # https://github.com/pytorch/pytorch/issues/67224


class BackwardPrefetch(Enum):
    """
    Specify where to prefetch next layer's full parameters
    during backward pass.
    BACKWARD_PRE: prefetch right before current layer's backward computation
                  starts, this approach will increase backward communication
                  and computation overalpping and potentialy improve training
                  performance, but it may increase the peak memory usage as
                  the prefetched full parameters will be kept in the GPU memory
                  until next layer's backward computation is done.
    BACKWARD_POST: prefetch right after current layer's backward computation finishes,
                   this approach will not increase peak memory as prefetching happens
                   after current layer's full parameters are freed.
                   It could potentially improve backward communication and computation
                   overlapping as it avoids all_gather and reduce_scatter are blocked
                   each other in the single NCCL stream. However, based on our experiments,
                   for some models, the backward post backward hook fire order is not always
                   the reversed forward computation order, so this
                   approach may prefetch full parameters for layers ahead of next layer,
                   this 'ahead' all_gather could delay next layer's all_gather in the
                   single NCCL stream and cause the next layer's computation delay. So it may
                   cause some performance regession for some models.
    """

    BACKWARD_PRE = auto()
    BACKWARD_POST = auto()
    # TODO, BACKWARD_PRE_CPU, prefetch full parameters and keep them in the CPU memory


class TrainingState_(Enum):
    """
    Simple enum to indicate what state FSDP is in. Used for asserting
    to make sure APIs are called in the correct state.
    ..note::
        ``BACKWARD_PRE`` and ``BACKWARD_POST`` states are used to ensure we
        receives backward hooks in the correct order. It is used to catch
        unexpected order of hooks being called (likely due to our
        hook registration logic or autograd engine logic changes).
    """

    IDLE = auto()
    FORWARD = auto()
    BACKWARD_PRE = auto()
    BACKWARD_POST = auto()
    SUMMON_FULL_PARAMS = auto()


class StateDictType(Enum):
    """
    This enum indicates that which type of ``state_dict`` the FSDP module is
    currently processing (returning or loading).
    The default value should be FULL_STATE_DICT to comply the PyTorch convention.
    ..note::
        FSDP currently supports three types of ``state_dict``:
            1. ``state_dict/load_state_dict`: this pair of APIs return and load
               the non-sharded, unflattened parameters. The semantics is the
               same as using DDP.
            2. ``local_state_dict/load_local_state``: this pair of APIs return
               and load local sharded, flattened parameters. The values returned
               by ``local_state_dict`` can be directly used by FSDP and is only
               meaningful to FSDP (because parameters are flattened).
            3. ``sharded_state_dict/load_sharded_state_dict``: this pair of APIs
               return and load sharded, unflattened parameters. The ``state_dict``
               return by ``sharded_state_dict`` can be used by all other parallel
               schemes (resharding may be required).
    """

    FULL_STATE_DICT = auto()
    LOCAL_STATE_DICT = auto()
    SHARDED_STATE_DICT = auto()


class FullyShardedDataParallel(nn.Module):
    """
    A wrapper for sharding Module parameters across data parallel workers. This
    is inspired by `Xu et al.`_ as well as the ZeRO Stage 3 from DeepSpeed_.
    FullyShardedDataParallel is commonly shorten to FSDP.

    .. _`Xu et al.`: https://arxiv.org/abs/2004.13336
    .. _DeepSpeed: https://www.deepspeed.ai/

    Example::

        >>> import torch
        >>> from torch.distributed.fsdp import FullyShardedDataParallel as FSDP
        >>> torch.cuda.set_device(device_id)
        >>> sharded_module = FSDP(my_module)
        >>> optim = torch.optim.Adam(sharded_module.parameters(), lr=0.0001)
        >>> x = sharded_module(x, y=3, z=torch.Tensor([1]))
        >>> loss = x.sum()
        >>> loss.backward()
        >>> optim.step()

    .. warning::
        The optimizer must be initialized *after* the module has been wrapped,
        since FSDP will shard parameters in-place and this will break any
        previously initialized optimizers.

    .. warning:
        Module should be already placed on the destination device or
        device is set properly using torch.cuda.set_device(device_id).
        FSDP will get compute device from module first, if module device
        is CPU, FSDP will then get compute device from current device.

    Args:
        module (nn.Module):
            module to be wrapped with FSDP.
        process_group (Optional[ProcessGroup]):
            process group for sharding
        cpu_offload (Optional [CPUOffload]):
            CPU offloading config. Currently, only parameter and gradient CPU
            offload is supported. It can be enabled via passing in
            ``cpu_offload=CPUOffload(offload_params=True)``. Note that this
            currently implicitly enables gradient offloading to CPU in order for
            params and grads to be on same device to work with optimizer. This
            API is subject to change. Default is ``None`` in which case there
            will be no offloading.
        fsdp_auto_wrap_policy: (Optional [callable]):
            A callable specifying a policy to recursively wrap layers with FSDP.
            Note that this policy currently will only apply to child modules of
            the passed in module. The remainder modules are always wrapped in
            the returned FSDP root instance.
            ``default_auto_wrap_policy`` written in ``torch.distributed.fsdp.wrap`` is
            an example of ``fsdp_auto_wrap_policy`` callable, this policy wraps layers
            with parameter sizes larger than 100M. Users can supply the customized
            ``fsdp_auto_wrap_policy`` callable that should accept following arguments:
            ``module: nn.Module``, ``recurse: bool``, ``unwrapped_params: int``,
            extra customized arguments could be added to the customized
            ``fsdp_auto_wrap_policy`` callable as well.

            Example::

                >>> def custom_auto_wrap_policy(
                >>>     module: nn.Module,
                >>>     recurse: bool,
                >>>     unwrapped_params: int,
                >>>     # These are customizable for this policy function.
                >>>     min_num_params: int = int(1e8),
                >>> ) -> bool:
                >>>     return unwrapped_params >= min_num_params

        backward_prefetch: (Optional[BackwardPrefetch]):
            This is an experimental feature that is subject to change in the
            the near future. It allows users to enable two different backward_prefetch
            algorithms to help backward communication and computation overlapping.
            Pros and cons of each algorithm is explained in the class ``BackwardPrefetch``.
    """

    def __init__(
        self,
        module: nn.Module,
        process_group: Optional[ProcessGroup] = None,
        cpu_offload: Optional[CPUOffload] = None,
        fsdp_auto_wrap_policy: Optional[Callable] = None,
        backward_prefetch: Optional[BackwardPrefetch] = None,
    ):
        torch._C._log_api_usage_once("torch.distributed.fsdp")
        super().__init__()
        # if fsdp_auto_wrap_policy is specified, submodules should not be
        # already wrapped, otherwise we'd attempt to double wrap them resulting
        # in errors.
        if fsdp_auto_wrap_policy is not None:
            self._check_wrapped(
                module,
                check_fn=lambda mod: not isinstance(mod, FullyShardedDataParallel),
                err_fn=lambda mod: f"Expected {mod} to NOT be FullyShardedDataParallel if auto_wrap is enabled.",
            )
            _recursive_wrap(
                module,
                auto_wrap_policy=fsdp_auto_wrap_policy,
                wrapper_cls=FullyShardedDataParallel,
                # Note that we have the recursive_wrap skip wrapping for
                # the outermost (this) module otherwise it will result in a
                # double-wrap causing issues.
                only_wrap_children=True,
                # FSDP arguments follow.
                process_group=process_group,
                cpu_offload=cpu_offload,
                backward_prefetch=backward_prefetch,
                # Note that recursive_wap should not call FSDP with wrapping
                # enabled, as this recursive call handles all wrapping,
                # including for nested children.
                fsdp_auto_wrap_policy=None,
            )

        self.process_group = process_group or _get_default_group()
        self.rank = self.process_group.rank()
        self.world_size = self.process_group.size()
        # device for computation, if module is on GPU, use module.device;
        # if module is on CPU, use current device;
        self.compute_device = _get_default_cuda_device(module)

        # Free full params and keep shard only after forward
        self.reshard_after_forward = True

        # setting two factors to avoid underflow and overflow
        self.gradient_predivide_factor: float = self._get_gradient_predivide_factor(
            self.world_size
        )
        self.gradient_postdivide_factor: float = (
            self.world_size / self.gradient_predivide_factor
        )

        self.numel_padded_per_param: List[int] = []
        self.cpu_offload = cpu_offload or CPUOffload()
        self.backward_prefetch = backward_prefetch

        # Only handle params which are not already sharded. This enables
        # sharding individual layers of a Module, with an outer wrapper to
        # shard any leftover parameters.
        params = []
        for param_name, param in module.named_parameters():
            if not isinstance(param, FlatParameter):
                params.append(param)

        self._fsdp_wrapped_module: FlattenParamsWrapper = FlattenParamsWrapper(
            module, param_list=params
        )
        assert getattr(self, FSDP_WRAPPED_MODULE) is self._fsdp_wrapped_module
        del module  # free original module in case it helps garbage collection
        if self._fsdp_wrapped_module.flat_param is not None:
            self.params = [self._fsdp_wrapped_module.flat_param]
        else:
            self.params = []

        # Shard module parameters in place
        self._shard_parameters()

        # Make sure all parameters are sharded.
        for n, p in self.named_parameters():
            if not isinstance(p, FlatParameter):
                raise RuntimeError(
                    f"found unsharded parameter: {n} ; {p.size()} {p.__class__}"
                )
        self._reset_lazy_init()

        # Flag indicating if we require gradient reduction in the backward
        # pass (set to `False` in the `no_sync()` context manager)
        self._require_backward_grad_sync: bool = True

        # Enum to indicate if we're in the forward/backward pass, idle, etc.
        self.training_state = TrainingState_.IDLE

        self._state_dict_type = StateDictType.FULL_STATE_DICT

        # FSDP currently provides three different state_dicts. The actual
        # state_dict that will be saved/loaded is decided by
        # self._state_dict_type. And the main logic of each state_dict is
        # implemented in the hook. Therefore, for each hook (post-save and
        # pre-load), there is a dispatcher dictionary to dispatch the execution
        # flow to the correct implementation.
        self._register_state_dict_hook(self._post_state_dict_hook)
        self._post_state_dict_hook_fn = {
            StateDictType.FULL_STATE_DICT: self._full_post_state_dict_hook,
            StateDictType.LOCAL_STATE_DICT: self._local_post_state_dict_hook,
            StateDictType.SHARDED_STATE_DICT: self._sharded_post_state_dict_hook,
        }
        self._register_load_state_dict_pre_hook(
            self._pre_load_state_dict_hook, with_module=True
        )
        self._pre_load_state_dict_hook_fn = {
            StateDictType.FULL_STATE_DICT: self._full_pre_load_state_dict_hook,
            StateDictType.LOCAL_STATE_DICT: self._local_pre_load_state_dict_hook,
            StateDictType.SHARDED_STATE_DICT: self._sharded_pre_load_state_dict_hook,
        }

        # Flag to guard against preparing gradients multiple times per backward pass.
        self._pre_backward_hook_has_run = False
        # Used for prefetching all gather full params in post backward hook
        self._need_rebuild_full_params = False

        # If specified, offload parameter shard to CPU.
        if self.cpu_offload.offload_params:
            for p in self.params:
                self._offload_to_cpu(p)

    @classmethod
    def _check_wrapped(cls, begin_module, check_fn, err_fn):
        for _, mod in begin_module.named_modules():
            if not check_fn(mod):
                raise ValueError(err_fn(mod))

    @property
    def module(self) -> FlattenParamsWrapper:
        """make model.module accessible, just like DDP."""
        assert isinstance(self._fsdp_wrapped_module, FlattenParamsWrapper)
        return self._fsdp_wrapped_module

    def fsdp_modules(self) -> List["FullyShardedDataParallel"]:
        """
        Helper function to return all nested FSDP instances, including self.
        """
        fsdp_modules = []
        for module in self.modules():
            if isinstance(module, FullyShardedDataParallel):
                fsdp_modules.append(module)

        return fsdp_modules

    def apply(self, fn: Callable[[nn.Module], None]) -> "FullyShardedDataParallel":
        r"""Applies ``fn`` recursively to every submodule (as returned by ``.children()``)
        as well as self. Typical use includes initializing the parameters of a model
        (see also :ref:`nn-init-doc`).

        Compared to ``torch.nn.Module.apply``, this version additionally gathers
        the full parameters before applying ``fn``. It should not be called from
        within another ``summon_full_params`` context.

        Args:
            fn (:class:`Module` -> None): function to be applied to each submodule

        Returns:
            Module: self
        """
        uninitialized = self._is_root is None
        self._assert_state(TrainingState_.IDLE)
        with self._summon_full_params(recurse=False):
            ret = super().apply(fn)

        # Reset lazy init that might be called by summon_full_params, since
        # it could have set is_root incorrectly for non-root FSDP instances.
        if uninitialized and self._is_root:
            for module in self.fsdp_modules():
                module._reset_lazy_init()

        return ret

    # setting two factors 'self.gradient_predivide_factor'
    # and 'self.gradient_postdivide_factor' to avoid underflow and overflow
    def _get_gradient_predivide_factor(self, world_size: int) -> float:
        factor: int = 1
        while world_size % factor == 0 and world_size / factor > factor:
            factor *= 2
        return float(factor)

    def _offload_to_cpu(self, p):
        """
        Offloads parameter to CPU from self.compute_device. If the parameter is
        already on CPU then this is a noop.
        """
        cpu_device = torch.device("cpu")
        if p.device == cpu_device:
            return
        with torch.no_grad():
            p.data = p.to(cpu_device)

    def _cast_buffers(
        self, device: Optional[torch.device] = None, memo: Optional[Set] = None
    ) -> None:
        """Move all buffers to the given *device*.
        If *device* is not given, then it will default to
        ``self.compute_device``. In the
        case of nested FSDP instances, we will respect the child instance's
        ``compute_device`` configuration.
        Args:
            device (torch.device, Optional):
                device to cast buffers to (defaults to compute_device)
            memo (Set, Optional):
                set of modules that have already been processed
        """
        if memo is None:
            memo = set()
        for module in self.modules():
            if module is not self and isinstance(module, FullyShardedDataParallel):
                # Allow any child FSDP instances to handle their own buffers.
                module._cast_buffers(device=device, memo=memo)
            elif module not in memo:
                memo.add(module)
                for name, buf in module.named_buffers(recurse=False):
                    if buf is None:
                        continue
                    buf = buf.to(device=device or self.compute_device)
                    setattr(module, name, buf)

    @torch.no_grad()
    def _shard_parameters(self) -> None:
        """
        At initialization we wrap a module with full parameters and shard the
        parameters in-place. Sharding is implemented by viewing each parameter
        as a 1D Tensor and retaining only a single slice, where the slice size
        is determined by the number of data parallel workers.
        After this initial sharding is complete, the user can initialize a
        ``torch.optim.Optimizer`` in the usual way, i.e.::
        .. code-block:: python
            optim = torch.optim.Adam(sharded_module.parameters(), lr=0.0001)
        The optimizer will see only a single slice of parameters and will thus
        allocate less memory for optimizer state, avoiding redundancy across
        data parallel workers.
        """
        for p in self.params:
            assert not p._is_sharded, "Param should have not been sharded yet."
            assert (
                p.is_floating_point()
            ), "Autograd does not support operations for integer type."

            # Sharding is done only when world_size is larger than 1.
            p._is_sharded = self.world_size > 1  # type: ignore[attr-defined]
            p._orig_size = p.size()  # type: ignore[attr-defined]

            if not p._is_sharded:  # type: ignore[attr-defined]
                self.numel_padded_per_param.append(0)
                continue

            # Save the original storage and free it later on.
            # Since we're modifying the tensor's storage directly,
            # make sure the tensor is the sole occupant of the storage.
            assert (
                p.storage_offset() == 0
            ), "The tensor is not the sole occupant of the storage."
            orig_storage = p.storage()

            # Replace p with the relevant shard.
            local_shard, num_padded = self._get_shard(p)
            p.set_(local_shard)  # type: ignore[call-overload]
            p.shard_by_offsets(
                self.rank * local_shard.numel(),
                (self.rank + 1) * local_shard.numel() - 1,
                num_padded,
            )
            self.numel_padded_per_param.append(num_padded)

            # Free storage that contains the original full data.
            if orig_storage.size() > 0:
                orig_storage.resize_(0)  # type: ignore[attr-defined]

        assert len(self.numel_padded_per_param) == len(
            self.params
        ), "numel_padded_per_param is not populated correctly."

    def _get_shard(self, tensor: torch.Tensor) -> Tuple[torch.Tensor, int]:
        """Return the local shard of a full tensor."""
        # Shard using torch.chunk to match all-gather/reduce-scatter.
        chunks = torch.flatten(tensor).chunk(self.world_size)
        if len(chunks) < (self.rank + 1):
            # If there are not enough chunks to shard across ranks, create an
            # empty chunk that will just be padded with zeros to be the
            # appropriate size.
            chunk = chunks[0].new_empty(0)
        else:
            chunk = chunks[self.rank]
        # Determine number of padding elements.
        num_to_pad = chunks[0].numel() - chunk.numel()
        assert (
            num_to_pad >= 0
        ), "Chunk's size should be equal or smaller than \
            the first chunk's size."

        # We always need to clone here, because regardless of padding the
        # original parameter, of which this chunk is a view of, is deallocated
        # after _get_shard.
        shard = chunk.clone()
        if num_to_pad > 0:
            shard = F.pad(shard, [0, num_to_pad])
        return shard, num_to_pad

    def __getattr__(self, name: str) -> Any:
        """Forward missing attributes to wrapped module."""
        try:
            return super().__getattr__(name)  # defer to nn.Module's logic
        except AttributeError:
            return getattr(self.module, name)

    def __getitem__(self, key: int) -> Any:
        """Forward indexing calls in case the module is a nn.Sequential."""
        return self.module.__getitem__(key)  # type: ignore[operator]

    def _reset_lazy_init(self) -> None:
        """
        Reset instance so :func:`_lazy_init` will run on the next forward.
        Currently this is only called in __init__
        """
        self._is_root: Optional[bool] = None
        self._streams: Dict[str, torch.cuda.Stream] = {}
        self._fsdp_graph_order: List[nn.Module] = []
        self._my_fsdp_idx_in_graph: Optional[int] = None
        for p in self.params:
            if hasattr(p, "_local_shard"):
                # reset attributes that are added in _init_param_attributes, as
                # part of _lazy_init
                del p._local_shard  # type: ignore[attr-defined]

    def _lazy_init(self) -> None:
        """Initialization steps that should happen lazily, typically right
        before the first forward pass.
        """
        # Initialize param attributes lazily, in case the param's dtype or
        # device changes after __init__.
        for p in self.params:
            self._init_param_attributes(p)

        # Initialize _is_root and setup streams. These steps would ideally
        # happen in __init__, but _is_root can only be determined after the
        # entire model hierarchy is setup, thus we run it lazily.
        if self._is_root is None:
            # _is_root means that we are in the outermost module's forward.
            self._set_is_root()
            self._setup_streams()

        if self._is_root:
            # Buffers stay on GPU, and don't get sharded. Since _cast_buffers
            # applies recursively, we only call this from the root instance.
            self._cast_buffers()

            # Don't free the full params for the outer-most (root) instance,
            # In most cases, root instance contains params in the last layers
            # or has no params. In these cases, those params will be needed
            # immediately after for the backward pass. Note that this only
            # applies currently when freeing parameters at end of layer's
            # forward pass.
            self.reshard_after_forward = False

            # Due to the use of streams, we need to make sure the previous
            # ``optim.step()`` is done before we all-gather parameters.
            self._wait_for_previous_optim_step()

    @torch.no_grad()
    def _init_param_attributes(self, p: Parameter) -> None:
        """
        We manage several attributes on each Parameter instance. The first two
        are set by :func:`_shard_parameters`:
            ``_is_sharded``: ``True`` if the Parameter is sharded or ``False``
                if the Parameter is intentionally not sharded (in which case we
                will all-reduce grads for this param). Currently the only way
                `_is_sharded = False` is if world_size = 1.
            ``_orig_size``: the size of the original Parameter (before sharding)
        A few attributes are set here:
            ``_local_shard``: a single shard of the parameter. This is needed to
                recover the shard after rebuilding full parameter in forward
                and backward.
            ``_full_param_padded``: the full weight (padded to be evenly
                divisible by ``world_size``), used for computation in the
                forward and backward pass. It is initialized with the
                appropriate size and then has its storage freed. This will be
                resized in place and only materialized (via all-gather) as needed.
        Another attribute is set by :func:`_register_post_backward_hooks`:
            ``_shard_bwd_hook``: it holds the parameter's AccumulateGrad object
                and the registered post hook handle.
        """
        assert hasattr(p, "_is_sharded") and hasattr(
            p, "_orig_size"
        ), "Parameters should have been sharded during construction."
        # If _local_shard has been set in the first lazy init and
        # current parameter is pointed to _local_shard, no need to
        # set the _local_shard again.
        if hasattr(p, "_local_shard"):
            # If CPU offloading, p._local_shard should have been placed on CPU
            # during its first lazy construction.
            if self.cpu_offload.offload_params:
                assert p._local_shard.device == torch.device(  # type: ignore[attr-defined]
                    "cpu"
                ), (
                    "Expected p._local_shard to be on CPU, "  # type: ignore[attr-defined]
                    f"but it's on {p._local_shard.device}"  # type: ignore[attr-defined]
                )
            return

        # A single shard of the parameters. Also makes p._local_shard to be on
        # CPU if we are CPU offloading, since p.data would be on CPU during
        # init.
        if self.cpu_offload.offload_params:
            assert p.device == torch.device("cpu"), (
                "Expected param to be on CPU when cpu_offloading is enabled. "
                "If CPU offloading is enabled correctly, you may be "
                "accidentally moving the model to CUDA after FSDP initialization."
            )
        p._local_shard = p.data  # type: ignore[attr-defined]
        # If CPU offloading, pin the memory to enable faster CPU -> GPU device
        # transfer.
        if self.cpu_offload.offload_params:
            assert p._local_shard.device == torch.device("cpu")  # type: ignore[attr-defined]
            p._local_shard.pin_memory()  # type: ignore[attr-defined]
            # When offloading parameters, also move the grad shard to CPU during
            # backward pass. In this case, it's important to pre-allocate the
            # CPU grad shard in pinned memory so that we can do a non-blocking
            # transfer.
            p._cpu_grad = torch.zeros_like(  # type: ignore[attr-defined]
                p, device=torch.device("cpu")
            ).pin_memory()

        # We also maintain a full-sized parameter of type self.compute_dtype.
        # We resize the storage to size 0 at init (here) and only materialize
        # as needed. The storage may contain padding elements so that it is
        # evenly divisible by world_size, although these padding elements will
        # be removed before the relevant computation.
        if p._is_sharded:  # type: ignore[attr-defined]
            p._full_param_padded = torch.zeros(  # type: ignore[attr-defined]
                p.numel() * self.world_size,
                device=self.compute_device,
                dtype=p.dtype,
            )
            _free_storage(p._full_param_padded)  # type: ignore[attr-defined]

    def _set_is_root(self) -> None:
        """If ``True``, implies that no other :class:`FullyShardedDataParallel`
        instance wraps this one. Called once by :func:`_lazy_init`.
        """
        if self._is_root is not None:
            return
        # No FSDP instance wraps this, else _is_root would be set to False.
        self._is_root = True
        # If final backward callback is never been queued, state should be IDLE.
        # If final backward callback is queued, the callback should be finished
        # and the state was reset to be IDLE.
        # This should be asserted at the beginning of forward pass in the root instance only.
        # For children instances, if they are checkpointed, state will not be reset to
        # IDLE after each inner forward/backward.
        self._assert_state(TrainingState_.IDLE)
        for n, m in self.named_modules():
            # `n != ""` excludes self.
            if n != "" and isinstance(m, FullyShardedDataParallel):
                # We relax the assert for non-root instance, when the nested initialized module is wrapped
                # again in FSDP later, for example after training to run inference.
                assert (
                    m._is_root is None or not m._is_root
                ), "Non-root instance's _is_root flag should have not been set yet \
                    or has already been set as False."
                if m._is_root is None:
                    m._is_root = False

    def _setup_streams(self) -> None:
        """Create streams to overlap data transfer and computation."""
        if len(self._streams) > 0 or not self._is_root:
            return

        if torch.cuda.is_available():
            # Stream for all-gathering parameters.
            self._streams["all_gather"] = torch.cuda.Stream()
            # Stream for overlapping grad reduction with the backward pass.
            self._streams["post_backward"] = torch.cuda.Stream()

        # We share streams with all children instances, which allows them to
        # overlap transfers across the forward pass without synchronizing with
        # the default stream.
        for n, m in self.named_modules():
            if n != "" and isinstance(m, FullyShardedDataParallel):
                m._streams = self._streams
                m._fsdp_graph_order = self._fsdp_graph_order

    def _wait_for_previous_optim_step(self) -> None:
        """
        The outer-most :class:`FullyShardedDataParallel` instance (i.e., the root
        instance) needs to synchronize with the default stream to ensure the
        previous optimizer step is done.
        """
        if not torch.cuda.is_available():
            return
        self._streams["all_gather"].wait_stream(torch.cuda.current_stream())

    def _need_prefetch_pre_backward_hook(self) -> bool:
        if (
            self.backward_prefetch == BackwardPrefetch.BACKWARD_PRE
            and self._fsdp_graph_order is not None
            and self._my_fsdp_idx_in_graph is not None
            and self._my_fsdp_idx_in_graph > 0
            and self._fsdp_graph_order[self._my_fsdp_idx_in_graph - 1].training_state
            != TrainingState_.BACKWARD_POST
        ):
            return True
        else:
            return False

    def _need_prefetch_post_backward_hook(self) -> bool:
        if (
            self.backward_prefetch == BackwardPrefetch.BACKWARD_POST
            and self._fsdp_graph_order is not None
            and self._my_fsdp_idx_in_graph is not None
            and self._my_fsdp_idx_in_graph > 0
            and self._fsdp_graph_order[self._my_fsdp_idx_in_graph - 1].training_state
            != TrainingState_.BACKWARD_POST
            and self._fsdp_graph_order[
                self._my_fsdp_idx_in_graph - 1
            ]._need_rebuild_full_params
        ):
            return True
        else:
            return False

    @contextlib.contextmanager
    def state_dict_type(self, state_dict_type: StateDictType) -> Generator:
        """
        A context manager to set the state_dict_type of this FSDP module and
        its descendant FSDP modules.
        .. note:: This API should be called for only the root FSDP module.
        .. note:: The default state_dict_type is StateDictTyp.FULL_STATE_DICT.

        Args:
            state_dict_type (StateDictType): the desired state_dict_type to set.
        """
        self._lazy_init()
        if not self._is_root:
            raise RuntimeError(
                f"state_dict_type context manager can only be called from the root FSDP module.  {self._is_root}"
            )
        prev_state_dict_type = self._state_dict_type
        for module in self.modules():
            if isinstance(module, FullyShardedDataParallel):
                if module._state_dict_type != prev_state_dict_type:
                    raise RuntimeError(
                        "All FSDP module should the same state_dict_type."
                    )
                module._state_dict_type = state_dict_type
        try:
            yield
        finally:
            for module in self.modules():
                if isinstance(module, FullyShardedDataParallel):
                    module._state_dict_type = prev_state_dict_type

    def _full_post_state_dict_hook(
        self,
        state_dict: "OrderedDict[str, torch.Tensor]",
        prefix: str,
    ) -> "OrderedDict[str, torch.Tensor]":
        """
        Hook that runs after model.state_dict() is called before returning result to
        user. For FSDP, we may have to clone the tensors in state_dict as params go
        back to sharded version after summon_full_params ends, and also remove
        "_fsdp_wrapped_module" prefix.
        """
<<<<<<< HEAD
        for key in state_dict.keys():
            # Due to recursive call of summon_full_params, avoid unnecessary reclone of
            if (
                self.training_state == TrainingState_.SUMMON_FULL_PARAMS and
                not getattr(state_dict[key], "_has_been_cloned", False)
            ):
                state_dict[key] = state_dict[key].clone()
                state_dict[key]._has_been_cloned = True
=======
        self._assert_state([TrainingState_.SUMMON_FULL_PARAMS])
        for key in state_dict.keys():
            # Due to recursive call of summon_full_params, avoid unnecessasry
            # reclone of tensors in case they have already been cloned.
            if (
                not getattr(state_dict[key], "_has_been_cloned", False)
            ):
                state_dict[key] = state_dict[key].clone().detach()
                state_dict[key]._has_been_cloned = True  # type: ignore[attr-defined]
>>>>>>> d00de0d4

        _replace_by_prefix(state_dict, prefix + f"{FSDP_WRAPPED_MODULE}.", prefix)
        return state_dict

    def _local_post_state_dict_hook(
        self,
        state_dict: "OrderedDict[str, torch.Tensor]",
        prefix: str,
    ) -> "OrderedDict[str, torch.Tensor]":
        """
        This hook create a ShardedTensor from the local flat_param and replace
        the state_dict[f"{prefix}{FLAT_PARAM}] with the ShardedTensor. No copy
        will happen. The underlying storage is the same.
        """
        _replace_by_prefix(state_dict, f"{prefix}{FSDP_WRAPPED_MODULE}.", prefix)
        # state_dict[f"{prefix}{FLAT_PARAM}"] exists and has the same tensor
        # value as the flat_param but it is a pure Tensor because
        # nn.Module.state_dict() will detach the parameter. Therefore, we need
        # to get flat_param from the FlattenParamsWrapper to get the metadata.
        flat_param = getattr(self.module, FLAT_PARAM, None)
        assert (
            flat_param is not None
        ), "flat_param cannot be None when doing local_state_dict."

        # Construct a ShardedTensor from the flat_param.
        full_numel = flat_param.full_numel
        shard_offset = flat_param.numel() * self.rank
        valid_data_size = flat_param.numel() - flat_param.num_padded
        if valid_data_size > 0 and flat_param.num_padded > 0:
            flat_param = flat_param.narrow(0, 0, valid_data_size)
        local_shards = [
            Shard.from_tensor_and_offsets(flat_param, [shard_offset], self.rank)
        ]
        state_dict[f"{prefix}{FLAT_PARAM}"] = init_from_local_shards(
            local_shards, full_numel, process_group=self.process_group
        )  # type: ignore[assignment]

        return state_dict

    def _sharded_post_state_dict_hook(
        self,
        state_dict: "OrderedDict[str, torch.Tensor]",
        prefix: str,
    ) -> "OrderedDict[str, torch.Tensor]":
        raise NotImplementedError("Will be implemented in the next PRs.")

    @staticmethod
    def _post_state_dict_hook(
        module: nn.Module,
        state_dict: "OrderedDict[str, torch.Tensor]",
        prefix: str,
        *args: Any,
    ) -> "OrderedDict[str, torch.Tensor]":
        """
        _post_state_dict_hook() is called after the state_dict() of this
        FSDP module is executed. ``self._state_dict_type`` is used to decide
        what postprocessing will be done.
        """
        self = cast(FullyShardedDataParallel, module)
        return self._post_state_dict_hook_fn[self._state_dict_type](state_dict, prefix)

    def state_dict(self, *args, **kwargs):
        """
        The entry point of all three FSDP state_dict APIs.
        ``self._state_dict_type`` decides which code path to execute.

        .. warning:: This needs to be called on all ranks, since synchronization
            primitives may be used.
        """
        if torch.cuda.is_available():
            torch.cuda.synchronize()
<<<<<<< HEAD
        if self._state_dict_type == StateDictType.FULL_STATE_DICT:
            self._lazy_init()

=======

        self._lazy_init()
        if self._state_dict_type == StateDictType.FULL_STATE_DICT:
>>>>>>> d00de0d4
            if self.training_state != TrainingState_.SUMMON_FULL_PARAMS:
                with self._summon_full_params(recurse=False, writeback=False):
                    state_dict = super().state_dict(*args, **kwargs)
            else:
                state_dict = super().state_dict(*args, **kwargs)

            # TODO: support offload to CPU in post state dict hook.
            return state_dict

        elif self._state_dict_type == StateDictType.LOCAL_STATE_DICT:
            assert getattr(self.module, FLAT_PARAM, None) is not None
            assert isinstance(self.module.flat_param, FlatParameter)
            return super().state_dict(*args, **kwargs)
        elif self._state_dict_type == StateDictType.SHARDED_STATE_DICT:
            raise NotImplementedError("Will be implemented in the next PRs.")
        else:
            raise ValueError(f"Unknown StateDictType {self._state_dict_type}.")

    def local_state_dict(self, *args: Any, **kwargs: Any) -> Any:
        """
        Returns the local state of the module. Parameters are flattened and
        sharded, so the resulting state_dict can only be loaded after the module
        has been wrapped with FSDP.
        """
        with self.state_dict_type(StateDictType.LOCAL_STATE_DICT):
            return self.state_dict(*args, **kwargs)

<<<<<<< HEAD
    def full_state_dict(self, *args: Any, **kwargs: Any) -> Any:
        r"""
        Returns a dictionary mapping original wrapped model's layers to its
        parameter tensor. Note that :class:`FullyShardedDataParallel` will
        perform all-gather communication to rebuild full model parameters on
        each rank when calling this method. As a result, saving/loading of model
        will happen on each rank and thus consume additional GPU memory. If the
        model cannot fit on a single GPU this can also result in a GPU OOM. The
        implementation works by gathering all model paramters across all
        ranks to rebuild the full model, and then calling into the original
        module's `state_dict` implementation.
        """
        with self.state_dict_type(StateDictType.FULL_STATE_DICT):
            return self.state_dict(*args, **kwargs)

=======
>>>>>>> d00de0d4
    def _full_pre_load_state_dict_hook(
        self,
        state_dict: Union[Dict[str, torch.Tensor], "OrderedDict[str, torch.Tensor]"],
        prefix: str,
    ) -> None:
        _replace_by_prefix(state_dict, prefix, prefix + f"{FSDP_WRAPPED_MODULE}.")

    def _local_pre_load_state_dict_hook(
        self,
        state_dict: Union[Dict[str, torch.Tensor], "OrderedDict[str, torch.Tensor]"],
        prefix: str,
    ) -> None:
        """
        This hook finds the local flat_param for this FSDP module from the
        state_dict. The flat_param should be a ShardedTensor. This hook converts
        the ShardedTensor to a tensor. No copy happen unless padding is required.
        """
        _replace_by_prefix(state_dict, prefix, f"{prefix}{FSDP_WRAPPED_MODULE}.")
        key = f"{prefix}{FSDP_WRAPPED_MODULE}.{FLAT_PARAM}"
        load_tensor = state_dict[key]
        assert isinstance(
            load_tensor, ShardedTensor
        ), "Tensors in local_state_dict should be ShardedTensor."

        # Convert the ShardedTensor to a Tensor.
        shards = load_tensor.local_shards()
        assert len(shards), "load_local_state_dict assume one shard per ShardedTensor."
        load_tensor = cast(torch.Tensor, shards[0].tensor)

        # Get the metada of the flat_param to decide whether to pad the loaded
        # tensor.
        flat_param = self.module.flat_param
        assert flat_param is not None
        if flat_param.num_padded not in (0, flat_param.numel()):
            assert load_tensor.numel() < flat_param.numel(), (
                f"Local shard size = {flat_param.numel()} and the tensor in "
                f"the state_dict is {load_tensor.numel()}."
            )
            load_tensor = F.pad(load_tensor, [0, flat_param.num_padded])
        state_dict[key] = load_tensor

    def _sharded_pre_load_state_dict_hook(
        self,
        state_dict: Union[Dict[str, torch.Tensor], "OrderedDict[str, torch.Tensor]"],
        prefix: str,
    ) -> None:
        raise NotImplementedError("Will be implemented in the next PRs.")

    @staticmethod
    def _pre_load_state_dict_hook(
        module: nn.Module,
        state_dict: Union[Dict[str, torch.Tensor], "OrderedDict[str, torch.Tensor]"],
        prefix: str,
        *args: Any,
    ) -> None:
        """
        ``_pre_state_dict_hook` is called before ``self._load_from_state_dict()``
        is called. ``self._state_dict_type`` is used to decide what preprocessing
        will be done.
        """
        self = cast(FullyShardedDataParallel, module)
        self._pre_load_state_dict_hook_fn[self._state_dict_type](state_dict, prefix)

    def load_state_dict(
        self,
        state_dict: "OrderedDict[str, torch.Tensor]",
        *args,
    ) -> NamedTuple:
        """
        The entry point of all three FSDP load_state_dict APIs.
        ``self._state_dict_type`` decides which code path to execute.

        .. warning:: This needs to be called on all ranks, since synchronization
            primitives may be used.
        """
        torch.cuda.synchronize()
        if self._state_dict_type == StateDictType.FULL_STATE_DICT:
            # Note that it needs writeback=True to persist
            with self._summon_full_params():
                return super().load_state_dict(state_dict, *args)

        elif self._state_dict_type == StateDictType.LOCAL_STATE_DICT:
            return super().load_state_dict(state_dict, *args)
        elif self._state_dict_type == StateDictType.SHARDED_STATE_DICT:
            raise NotImplementedError("Will be implemented in the next PRs.")
        else:
            raise ValueError(f"Unknown StateDictType {self._state_dict_type}.")

    def load_local_state_dict(
        self,
        state_dict: "OrderedDict[str, torch.Tensor]",
        strict: bool = True,
    ) -> NamedTuple:
        """
        Load states from a flatten, sharded state dictionary.
        """
        with self.state_dict_type(StateDictType.LOCAL_STATE_DICT):
            return self.load_state_dict(state_dict, strict)

<<<<<<< HEAD
    def load_full_state_dict(
        self,
        state_dict: "OrderedDict[str, torch.Tensor]",
        *args,
    ) -> NamedTuple:
        with self.state_dict_type(StateDictType.FULL_STATE_DICT):
            return self.load_state_dict(state_dict, *args)

=======
>>>>>>> d00de0d4
    def forward(self, *args: Any, **kwargs: Any) -> Any:
        self._lazy_init()

        # Start of a forward pass.
        self.training_state = TrainingState_.FORWARD

        # All-gather full parameters, moving them to compute_device if
        # necessary.
        self._rebuild_full_params()
        # Wait for all_gather full parameters to finish before computation
        torch.cuda.current_stream().wait_stream(self._streams["all_gather"])

        # Register backward hooks to reshard params and reduce-scatter grads.
        # These need to be re-registered every forward pass in some cases where grad_fn
        # is mutated.
        self._register_post_backward_hooks()

        outputs = self.module(*args, **kwargs)

        if self not in self._fsdp_graph_order:
            self._my_fsdp_idx_in_graph = len(self._fsdp_graph_order)
            self._fsdp_graph_order.append(self)

        if self.reshard_after_forward:
            self._free_full_params()
        # Switch to original local shards of params. We maintain this invariant throughout
        # the code, i.e., ``p.data == p._local_shard`` after each function. This
        # also ensures that after the first forward, the optimizer state will be
        # initialized with the correct dtype and (sharded) size, since optimizer
        # state is typically initialized lazily in ``optim.step()``.
        self._use_param_local_shard()

        # Register pre-backward hooks to all-gather the params for the backward
        # pass (if output's grad was needed). This won't register anything if
        # we are in eval mode.
        outputs = self._register_pre_backward_hooks(outputs)

        # Done with a forward pass.
        self.training_state = TrainingState_.IDLE

        return outputs

    @torch.no_grad()
    def _write_back_current_shard(self):
        for p in self.params:
            if not p._is_sharded:  # type: ignore[attr-defined]
                continue  # Already copied because no sharding.
            chunks = p._full_param_padded.chunk(self.world_size)  # type: ignore[attr-defined]
            assert len(chunks) > self.rank
            chunk = chunks[self.rank]
            p._local_shard.copy_(chunk)  # type: ignore[attr-defined]

    def _collect_local_params(self):
        def _is_full_param_in_use(p: Parameter):
            return p._is_sharded and p._full_param_padded.storage().size() > 0  # type: ignore[attr-defined]

        return [p for p in self.params if not _is_full_param_in_use(p)]

    @contextlib.contextmanager
    def _summon_full_params(
        self, recurse: bool = True, writeback: bool = True
    ) -> Generator:
        """
        A context manager to expose full params for the current FSDP instance.
        Can be useful *after* forward/backward for a model to get the params for
        additional processing or checking.
        .. note:: This can be used on inner FSDPs.
        .. note:: This can *not* be used within a forward or backward pass. Nor
            can forward and backward be started from within this context.
        .. note:: Parameters will revert to their local shards after the context manager
            exits, storage behavior is the same as forward.
        .. note:: The full parameters can be modified, but only the portion
            corresponding to the local param shard will persist after the
            context manager exits (unless ``writeback=False``, in which case
            changes will be discarded). In the case where FSDP does not shard
            the parameters, currently only when world_size == 1, the
            modification is persisted regardless of ``writeback``.
        Args:
            recurse (bool, Optional): recursively summon all params for nested
                FSDP instances (default: True)
            writeback (bool, Optional): if ``False``, modifications to params are
                discarded after the context manager exists;
                disabling this can be slightly more efficient (default: True)
        """
        if recurse:
            with contextlib.ExitStack() as stack:
                # Summon all params for any nested FSDP instances.
                for module in self.modules():
                    if isinstance(module, FullyShardedDataParallel):
                        stack.enter_context(
                            module._summon_full_params(
                                recurse=False, writeback=writeback
                            )
                        )
                # Yield to the caller, with full params in all nested instances.
                yield
            # Exiting from the ExitStack will re-shard params.
            return
        else:
            torch.cuda.synchronize()
            self._lazy_init()
            self._assert_state([TrainingState_.IDLE])
            # Set the state so that we assert when trying to go into
            # forward/backward.
            self.training_state = TrainingState_.SUMMON_FULL_PARAMS

            currently_local_params = self._collect_local_params()
            self._rebuild_full_params()
            # Wait for all_gather to finish before computation
            torch.cuda.current_stream().wait_stream(self._streams["all_gather"])

            # FSDP now has the full flattened parameter. Unflatten it to get the
            # full parameters.
            with contextlib.ExitStack() as stack:
                stack.enter_context(self.module.unflatten_params())
                try:
                    yield
                finally:
                    if writeback:
                        self._write_back_current_shard()
                    stack.close()
                    self._free_full_params(currently_local_params)
                    self._use_param_local_shard()
                    self.training_state = TrainingState_.IDLE

    def _register_pre_backward_hooks(self, outputs: Any) -> Any:
        """Register pre-backward hook to run before the wrapped module's
        backward. Hooks should be attached to all outputs from the forward.
        Returns:
            outputs: new outputs with hooks registered if they requires gradient.
        """
        # Reset before each backward pass
        self._need_rebuild_full_params = False

        if not torch.is_grad_enabled():
            return outputs  # don't register hooks if grad isn't enabled

        if self._is_root:
            # This actually means that only root instance has
            # _post_backward_callback_queued defined. Accidentally accessing this field
            # will assert on all other instances, giving us a nice bug checker.
            self._post_backward_callback_queued = False

        # Reset before each backward pass
        self._pre_backward_hook_has_run = False

        def _pre_backward_hook(*unused: Any) -> None:
            # Run ``_pre_backward_hook`` only once per backward pass
            if self._pre_backward_hook_has_run:
                return
            # try to queue final backward callback only once for root, so
            # that final backward callback is attached to the outer most
            # backward graph task and called after all the backward
            # calls are completed.
            if self._is_root:
                self._queue_wait_for_post_backward()

            if self._need_prefetch_pre_backward_hook():
                # Always wait for all_gather before rebuilding full params, just
                # in case full params have already been prefetched in previous layer's
                # pre-backward hook.
                torch.cuda.current_stream().wait_stream(self._streams["all_gather"])

            # All-gather full parameters, moving them to compute device if
            # necessary.
            self._rebuild_full_params()
            # Wait for all_gather to finish before computation
            torch.cuda.current_stream().wait_stream(self._streams["all_gather"])

            # Prefetch next layer's full params in backward pass,
            # since it is prefetching, no need to wait for all_gather stream.
            if self._need_prefetch_pre_backward_hook():
                self._fsdp_graph_order[self._my_fsdp_idx_in_graph - 1]._rebuild_full_params()  # type: ignore[operator]

            self._pre_backward_hook_has_run = True
            # Prepare p.grad so that it is in the right shape, device, accumulated values, etc.
            self._prep_grads_for_backward()
            # Start of a backward pass for the first time in an backward pass.
            self._assert_state([TrainingState_.IDLE])
            self.training_state = TrainingState_.BACKWARD_PRE

        def _register_hook(t: torch.Tensor) -> torch.Tensor:
            if t.requires_grad:
                t.register_hook(_pre_backward_hook)
                self._need_rebuild_full_params = True
            return t

        # Attach hooks to Tensor outputs.
        outputs = _apply_to_tensors(_register_hook, outputs)

        return outputs

    def _register_post_backward_hooks(self) -> None:
        """
        Register backward hooks to reshard params and reduce-scatter grads.
        This is called during forward pass. The goal is to attach a hook
        on each of the parameter's gradient generating function (``grad_acc``
        below) so that the hook is called *after* all gradients for that
        param are computed.
        Goals:
        1. We want the hook to fire once and only once *after* all gradients
        are accumulated for a param.
        2. If it fires more than once, we end up incorrectly shard the grad
        multiple times. (could lead to dimension too small)
        3. If it fires once but too early or doesn't fire, we leave gradients
        unsharded. (could lead to dimension too large)
        Due to multiple-pass forward, this function can be called on
        the same parameter multiple times in a single forward pass. If we register
        the hook multiple time, we end up getting called multiple times. We
        could try to get a new hook every time and delete the previous one
        registered. However, due to *unknown reason* (I have debugged it for
        a long time!), in mixed precision mode, we get two different ``grad_acc``
        objects below during different calls of this function (in the same
        forward pass). If we keep the last one, the hook end up firing too
        early. In full precision mode, we luckily get the *same* ``grad_acc``
        object, so deleting and re-registering still ensured the hook fire
        once after all gradients are generated.
        Empirically, keep the first hook register per forward pass seems to
        work the best. We do need to remove the hook at the end of the
        backward pass. Otherwise, the next forward pass will not register
        a new hook, which is needed for a new forward pass.
        """
        if not torch.is_grad_enabled():
            return  # don't register grad hooks if grad isn't enabled
        for p in self.params:
            if p.requires_grad:
                if hasattr(p, "_shard_bwd_hook"):
                    continue
                # Register a hook on the first call, empirically, autograd
                # fires it at the end for this param, which makes sense.
                p_tmp = p.expand_as(p)  # Get a grad_fn on p_tmp.
                assert (
                    p_tmp.grad_fn is not None
                ), "p_tmp grad_fn should not be None, it is used to access \
                    p's AccumulateGrad object and register post hook on it."
                grad_acc = p_tmp.grad_fn.next_functions[0][
                    0
                ]  # Gets its AccumulateGrad object.
                handle = grad_acc.register_hook(
                    functools.partial(self._post_backward_hook, p)
                )
                p._shard_bwd_hook = (grad_acc, handle)  # type: ignore[attr-defined]

    @torch.no_grad()
    def _post_backward_hook(self, param: Parameter, *unused: Any) -> None:
        """
        At the start of :func:`_post_backward_hook`, ``param.grad`` contains the
        full gradient for the local batch. The reduce-scatter op will replace
        ``param.grad`` with a single shard of the summed gradient across all
        GPUs. This shard will align with the current GPU rank. For example::
            before reduce_scatter:
                param.grad (GPU #0): [1, 2, 3, 4]
                param.grad (GPU #1): [5, 6, 7, 8]
            after reduce_scatter:
                param.grad (GPU #0): [6, 8]    # 1+5, 2+6
                param.grad (GPU #1): [10, 12]  # 3+7, 4+8
        The local GPU's ``optim.step`` is responsible for updating a single
        shard of params, also corresponding to the current GPU's rank. This
        alignment is created by :func:`_shard_parameters`, which ensures that
        the local optimizer only sees the relevant parameter shard.
        """
        # First hook callback will see PRE state. If we have multiple params,
        # then subsequent hook callbacks will see POST state.
        self._assert_state([TrainingState_.BACKWARD_PRE, TrainingState_.BACKWARD_POST])
        self.training_state = TrainingState_.BACKWARD_POST
        if param.grad is None:
            return

        if param.grad.requires_grad:
            raise RuntimeError(
                "FSDP only works with gradients that don't require gradients"
            )

        self._free_full_params(cast(List[FlatParameter], [param]))

        # Switch to local shard after backward.
        self._use_param_local_shard(cast(List[FlatParameter], [param]))

        # Prefetch previous layer's full params in backward pass post backward hook,
        # If next layer's backward computation is done and full params are freed,
        # no need to prefetch the full params again.
        # Only prefetch full params if any of the next layer's outputs requires grad
        if self._need_prefetch_post_backward_hook():
            self._fsdp_graph_order[self._my_fsdp_idx_in_graph - 1]._rebuild_full_params()  # type: ignore[operator]
            # Next layer's computation will start right after this all_gather,
            # Wait for all_gather to finish before computation.
            torch.cuda.current_stream().wait_stream(self._streams["all_gather"])

        if not self._require_backward_grad_sync:
            return

        # Wait for all work in the current stream to finish, then start the
        # reductions in post_backward stream.
        self._streams["post_backward"].wait_stream(torch.cuda.current_stream())

        with torch.cuda.stream(self._streams["post_backward"]):
            orig_grad_data = param.grad.data

            if self.gradient_predivide_factor > 1:
                # Average grad by world_size for consistency with PyTorch DDP.
                param.grad.div_(self.gradient_predivide_factor)

            if param._is_sharded:  # type: ignore[attr-defined]
                grad_flatten = torch.flatten(param.grad)
                chunks = list(grad_flatten.chunk(self.world_size))
                num_pad = self.world_size * chunks[0].numel() - param.grad.numel()
                input_flattened = F.pad(grad_flatten, [0, num_pad])
                output = torch.zeros_like(chunks[0])
                dist._reduce_scatter_base(
                    output, input_flattened, group=self.process_group
                )
                if self.gradient_postdivide_factor > 1:
                    # Average grad by world_size for consistency with PyTorch DDP.
                    output.div_(self.gradient_postdivide_factor)
                param.grad.data = output
            else:
                # Currently the only way for _is_sharded to be False is if
                # world_size == 1. This could be relaxed in the future, e.g,
                # no sharding like PyTorch DDP, in which case grads should be
                # all-reduced here.
                assert (
                    self.world_size == 1
                ), "Currently the only way for _is_sharded to be False is \
                    world_size == 1"

            # Regardless of sharding or not, offload the grad to CPU if we are
            # offloading params. This is so param and grad reside on same device
            # which is needed for the optimizer step.
            if self.cpu_offload.offload_params:
                # We specify non_blocking=True
                # and ensure the appropriate synchronization is done by waiting
                # streams in _wait_for_post_backward.
                param._cpu_grad.copy_(  # type: ignore[attr-defined]
                    param.grad.detach(), non_blocking=True
                )
                # Don't let this memory get reused until after the transfer.
                param.grad.data.record_stream(torch.cuda.current_stream())
                # Point param.grad.data to CPU grad to offload it. Note that
                # the transfer is async so it is not necessarily done until we
                # explicitly synchronize in backward.
                param.grad.data = param._cpu_grad  # type: ignore[attr-defined]

            # After _post_backward_hook returns, orig_grad_data will eventually
            # go out of scope, at which point it could otherwise be freed for
            # further reuse by the main stream while the div/reduce_scatter/copy
            # are underway in the post_backward stream. See:
            # github.com/NVIDIA/apex/blob/master/apex/parallel/distributed.py
            orig_grad_data.record_stream(self._streams["post_backward"])

    def _queue_wait_for_post_backward(self) -> None:
        """Try to queue a `wait_for_post_backward` callback.
        Only called on root and only queue one callback at the beginning of
        outer most backward.
        """
        assert (
            self._is_root
        ), "_queue_wait_for_post_backward can only be called on root."
        if not self._post_backward_callback_queued:
            self._assert_state([TrainingState_.IDLE])
            self._post_backward_callback_queued = True
            Variable._execution_engine.queue_callback(self._wait_for_post_backward)

    @torch.no_grad()
    def _wait_for_post_backward(self) -> None:
        """Wait for post-backward to finish. Only called on root instance."""
        assert self._is_root, "_wait_for_post_backward can only be called on root."
        # Check if the root module has params and if any of them has
        # the `requires_grad` field set. If `requires_grad=False` for
        # all the params, the post_backward hook will not fire and the
        # state will remain in `TrainingState_.BACKWARD_PRE`.
        if any([p.requires_grad for p in self.params]):
            self._assert_state(TrainingState_.BACKWARD_POST)
        else:
            self._assert_state(TrainingState_.BACKWARD_PRE)

        if self._require_backward_grad_sync:
            torch.cuda.current_stream().wait_stream(self._streams["post_backward"])
            if self.cpu_offload.offload_params:
                # We need to wait for the non-blocking GPU ->
                # CPU grad transfers to finish. We need to do this for GPU -> CPU
                # copies because when grad is on CPU, it won't wait for any CUDA
                # stream to finish GPU -> CPU copies unless we explicitly block the
                # host-side with synchronize().
                torch.cuda.current_stream().synchronize()

        # A backward pass is done, clean up below.

        def _remove_shard_bwd_hook(fsdp_module: FullyShardedDataParallel) -> None:
            """Helper used below on all fsdp modules."""
            for p in fsdp_module.params:
                if p.requires_grad:
                    if hasattr(p, "_shard_bwd_hook"):
                        assert len(p._shard_bwd_hook) == 2 and len(  # type: ignore[attr-defined]
                            p._shard_bwd_hook  # type: ignore[attr-defined]
                        ), (  # type: ignore[attr-defined]
                            "p._shard_bwd_hook fields are not valid."
                        )
                        p._shard_bwd_hook[1].remove()  # type: ignore[attr-defined]
                        delattr(p, "_shard_bwd_hook")

        # Update root and nested FSDP's hooks and flags.
        for m in self.modules():  # includes self
            if isinstance(m, FullyShardedDataParallel):
                _remove_shard_bwd_hook(m)
                m._pre_backward_hook_has_run = False
                if any(p.requires_grad for p in m.parameters()):
                    # Check if the module has params and if any of them has
                    # the `requires_grad` field set. If `requires_grad=False` for
                    # all the params, the post_backward hook will not fire and the
                    # state will remain in `TrainingState_.BACKWARD_PRE`.
                    if any([p.requires_grad for p in m.params]):
                        m._assert_state(TrainingState_.BACKWARD_POST)
                    else:
                        m._assert_state(TrainingState_.BACKWARD_PRE)
                else:
                    # When `m` and its children has no params or has params but
                    # none with `requires_grad==True`, there are two cases:
                    # 1. output tensors are `requires_grad==True`. In this case,
                    # pre-backward hook is still registered, so it is in BACKWARD_PRE state.
                    # 2. output tensors are `requires_grad==False`. In this case,
                    # pre-backward hook is not registered, so it is in IDLE state.
                    m._assert_state([TrainingState_.BACKWARD_PRE, TrainingState_.IDLE])
                m.training_state = TrainingState_.IDLE

                if m._is_root:
                    # reset this flag for cases like "one forward pass + multiple backward passes"
                    self._post_backward_callback_queued = False

    @torch.no_grad()
    def _rebuild_full_params(self) -> None:
        """
        Gather all shards of params.
        """
        self._lazy_init()

        def update_p_data(output_tensor: torch.Tensor) -> None:
            """
            Helper function to update p.data pointer.
            Args:
                output_tensor (torch.Tensor): this tensor contains the data we just gathered.
            """
            p.data = output_tensor
            # Trim any padding and reshape to match original size.
            p.data = p.data[: p._orig_size.numel()].view(p._orig_size)  # type: ignore[attr-defined]

        with torch.cuda.stream(self._streams["all_gather"]):
            for p in self.params:
                if self.cpu_offload.offload_params:
                    # Move params to GPU if needed. Note that we don't use
                    # self._full_param_padded.device here because the attr is
                    # not set always, i.e. when world_size=1 and
                    # p._is_sharded = False. However when it is set, the
                    # device is always self.compute_device.
                    p.data = p.data.to(self.compute_device, non_blocking=True)
                # e.g., when world_size == 1
                if not p._is_sharded:  # type: ignore[attr-defined]
                    continue
                # If full param has been rebuilt or has not been freed, no need to call all gather
                elif (
                    p._full_param_padded.storage().size()  # type: ignore[attr-defined]
                    == p._full_param_padded.size().numel()  # type: ignore[attr-defined]
                ):
                    update_p_data(p._full_param_padded)  # type: ignore[attr-defined]
                    continue
                else:
                    # If full param has not been rebuilt or has been freed, call all gather
                    p_data = p.data  # type: ignore[attr-defined]
                    p_full_size = p._full_param_padded.size()  # type: ignore[attr-defined]
                    assert (
                        p_full_size.numel() == p_data.numel() * self.world_size
                    ), "Param full size should be equal to its shard size multiply world_size."
                    assert (
                        p._full_param_padded.storage().size() == 0  # type: ignore[attr-defined]
                    ), "Full param's storage should have been freed before if all gather is needed."  # type: ignore[attr-defined]
                    # Allocate based on full size from all shards.
                    _alloc_storage(p._full_param_padded, size=p_full_size)  # type: ignore[attr-defined]
                    output_tensor = p._full_param_padded  # type: ignore[attr-defined]

                    # Fill output_tensor with (p.data for each shard in self.world_size)
                    dist._all_gather_base(
                        output_tensor, p_data, group=self.process_group
                    )

                    # Set p.data = output_tensor (with padding trimmed)
                    update_p_data(output_tensor)

    @torch.no_grad()
    def _prep_grads_for_backward(self) -> None:
        """Make sure p.grad has the correct size/device, otherwise set it to None."""
        for p in self.params:
            if p.grad is not None and (
                p.grad.size() != p._orig_size  # type: ignore[attr-defined]
                or p.grad.device != p.device
            ):
                p.grad = None

    @torch.no_grad()
    def _free_full_params(self, params: Optional[List[FlatParameter]] = None) -> None:
        """
        Free up storage for full parameters.
        """
        if params is None:
            params = self.params
        current_stream = torch.cuda.current_stream()
        for p in params:
            # e.g., world_size == 1
            if not p._is_sharded:  # type: ignore[attr-defined]
                continue
            # Don't let PyTorch reuse this memory until all work in the current
            # stream is complete.
            p._full_param_padded.record_stream(current_stream)  # type: ignore[attr-defined]
            # There may be external references to the Tensor Storage that we
            # can't modify, such as references that are created by
            # ctx.save_for_backward in the forward pass. Thus when we
            # unshard parameters, we should reuse the original Tensor
            # Storage object and unshard it in-place. For now, just resize
            # the Storage to 0 to save memory.
            _free_storage(p._full_param_padded)  # type: ignore[attr-defined]

    @torch.no_grad()
    def _use_param_local_shard(
        self, params: Optional[List[FlatParameter]] = None
    ) -> None:
        """Use local shard for a list of params. Also implicitly offloads
        parameters back to CPU if we are CPU offloading."""
        if params is None:
            params = self.params
        for p in params:
            if self.cpu_offload.offload_params:
                # Ensure local_shard resides in CPU if we are offloading params.
                assert p._local_shard.device == torch.device(  # type: ignore[attr-defined]
                    "cpu"
                ), "Expected p._local_shard to be on CPU"
            p.data = p._local_shard  # type: ignore[attr-defined]

    def _assert_state(self, state: Union[TrainingState_, List[TrainingState_]]) -> None:
        """Assert we are in the given state."""
        # Since assert can be turned off and this error checking
        # is really important, we use explicit error checking
        # and raise a ValueError if needed.
        if isinstance(state, TrainingState_):
            state = [state]
        if self.training_state not in state:
            msg = (
                f"expected to be in states {state} but current state "
                f"is {self.training_state}"
            )
            # In case we are failing in the context of autograd hook, asserting
            # may not generate useful msg. So, let's print it to be sure.
            if self.rank == 0:
                print(f"Asserting FSDP instance is: {self}")
                print(f"ERROR: {msg}")
                traceback.print_stack()
            raise ValueError(msg)

    @contextmanager
    def no_sync(self) -> Generator:
        """
        A context manager to disable gradient synchronizations across FSDP
        instances. Within this context, gradients will be accumulated in module
        variables, which will later be synchronized in the first
        forward-backward pass after exiting the context. This should only be
        used on the root FSDP instance and will recursively apply to all
        children FSDP instances.

        .. note:: This likely results in higher memory usage because FSDP will
            accumulate the full model gradients (instead of gradient shards)
            until the eventual sync.
        """
        self._lazy_init()
        assert self._is_root, "`no_sync()` on inner FSDP instances is not supported"
        self._assert_state(TrainingState_.IDLE)
        old_flags = []
        for m in self.modules():
            if isinstance(m, FullyShardedDataParallel):
                old_flags.append((m, m._require_backward_grad_sync))
                m._require_backward_grad_sync = False
        try:
            yield
        finally:
            for m, old_flag in old_flags:
                assert not m._require_backward_grad_sync, (
                    "`_require_backward_grad_sync` was incorrectly set to "
                    "`True` while in the `no_sync()` context manager"
                )
                m._require_backward_grad_sync = old_flag


def _get_default_cuda_device(module: nn.Module) -> torch.device:
    """Try to infer CUDA device from module parameters."""
    try:
        compute_device = next(module.parameters()).device
        if compute_device.type == "cuda":
            return compute_device
    # e.g., if module does not have parameters, it will throw StopIteration,
    # in this case, instead of raising exception, return cuda device.
    except StopIteration:
        pass
    # Fall back to current CUDA device
    return torch.device("cuda")


def _free_storage(data: torch.Tensor) -> None:
    """Free underlying storage of a Tensor."""
    if data.storage().size() > 0:
        # Since we're modifying the Tensor's Storage directly, make sure the Tensor
        # is the sole occupant of the Storage.
        assert (
            data.storage_offset() == 0
        ), "The tensor is not the sole occupant of the storage."
        data.storage().resize_(0)  # type: ignore[attr-defined]


@torch.no_grad()
def _alloc_storage(data: torch.Tensor, size: torch.Size) -> None:
    """Allocate storage for a tensor."""
    if data.storage().size() == size.numel():  # no need to reallocate
        return
    assert (
        data.storage().size() == 0
    ), "Then tensor storage should have been resized to be 0."
    data.storage().resize_(size.numel())  # type: ignore[attr-defined]<|MERGE_RESOLUTION|>--- conflicted
+++ resolved
@@ -782,16 +782,6 @@
         back to sharded version after summon_full_params ends, and also remove
         "_fsdp_wrapped_module" prefix.
         """
-<<<<<<< HEAD
-        for key in state_dict.keys():
-            # Due to recursive call of summon_full_params, avoid unnecessary reclone of
-            if (
-                self.training_state == TrainingState_.SUMMON_FULL_PARAMS and
-                not getattr(state_dict[key], "_has_been_cloned", False)
-            ):
-                state_dict[key] = state_dict[key].clone()
-                state_dict[key]._has_been_cloned = True
-=======
         self._assert_state([TrainingState_.SUMMON_FULL_PARAMS])
         for key in state_dict.keys():
             # Due to recursive call of summon_full_params, avoid unnecessasry
@@ -801,7 +791,6 @@
             ):
                 state_dict[key] = state_dict[key].clone().detach()
                 state_dict[key]._has_been_cloned = True  # type: ignore[attr-defined]
->>>>>>> d00de0d4
 
         _replace_by_prefix(state_dict, prefix + f"{FSDP_WRAPPED_MODULE}.", prefix)
         return state_dict
@@ -873,15 +862,9 @@
         """
         if torch.cuda.is_available():
             torch.cuda.synchronize()
-<<<<<<< HEAD
-        if self._state_dict_type == StateDictType.FULL_STATE_DICT:
-            self._lazy_init()
-
-=======
 
         self._lazy_init()
         if self._state_dict_type == StateDictType.FULL_STATE_DICT:
->>>>>>> d00de0d4
             if self.training_state != TrainingState_.SUMMON_FULL_PARAMS:
                 with self._summon_full_params(recurse=False, writeback=False):
                     state_dict = super().state_dict(*args, **kwargs)
@@ -909,24 +892,6 @@
         with self.state_dict_type(StateDictType.LOCAL_STATE_DICT):
             return self.state_dict(*args, **kwargs)
 
-<<<<<<< HEAD
-    def full_state_dict(self, *args: Any, **kwargs: Any) -> Any:
-        r"""
-        Returns a dictionary mapping original wrapped model's layers to its
-        parameter tensor. Note that :class:`FullyShardedDataParallel` will
-        perform all-gather communication to rebuild full model parameters on
-        each rank when calling this method. As a result, saving/loading of model
-        will happen on each rank and thus consume additional GPU memory. If the
-        model cannot fit on a single GPU this can also result in a GPU OOM. The
-        implementation works by gathering all model paramters across all
-        ranks to rebuild the full model, and then calling into the original
-        module's `state_dict` implementation.
-        """
-        with self.state_dict_type(StateDictType.FULL_STATE_DICT):
-            return self.state_dict(*args, **kwargs)
-
-=======
->>>>>>> d00de0d4
     def _full_pre_load_state_dict_hook(
         self,
         state_dict: Union[Dict[str, torch.Tensor], "OrderedDict[str, torch.Tensor]"],
@@ -1026,17 +991,6 @@
         with self.state_dict_type(StateDictType.LOCAL_STATE_DICT):
             return self.load_state_dict(state_dict, strict)
 
-<<<<<<< HEAD
-    def load_full_state_dict(
-        self,
-        state_dict: "OrderedDict[str, torch.Tensor]",
-        *args,
-    ) -> NamedTuple:
-        with self.state_dict_type(StateDictType.FULL_STATE_DICT):
-            return self.load_state_dict(state_dict, *args)
-
-=======
->>>>>>> d00de0d4
     def forward(self, *args: Any, **kwargs: Any) -> Any:
         self._lazy_init()
 
