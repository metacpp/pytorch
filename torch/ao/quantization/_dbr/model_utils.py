--- conflicted
+++ resolved
@@ -69,17 +69,10 @@
             elif seen_q_op_info.type == F.linear:
                 # fetch all the info needed for packed params
                 def get_tensor_param_name(idx: int, name: str) -> Optional[str]:
-<<<<<<< HEAD
-                    param_name = seen_op_info.packable_tensor_idx_to_name.get(idx, None)
-                    if param_name is not None:
-                        return param_name
-                    return seen_op_info.packable_tensor_kwarg_name_to_name.get(name, None)
-=======
                     param_name = seen_q_op_info.packable_tensor_idx_to_name.get(idx, None)
                     if param_name is not None:
                         return param_name
                     return seen_q_op_info.packable_tensor_kwarg_name_to_name.get(name, None)
->>>>>>> e59403fe
 
                 weight_name = get_tensor_param_name(1, 'weight')
                 assert weight_name is not None
