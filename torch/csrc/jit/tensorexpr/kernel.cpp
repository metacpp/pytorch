#include <c10/util/variant.h>
#include <torch/csrc/jit/tensorexpr/kernel.h>

#include <ATen/ExpandUtils.h>
#include <ATen/Parallel.h>
#include <ATen/TensorGeometry.h>
#include <c10/core/ScalarTypeToTypeMeta.h>
#include <c10/util/irange.h>
#include <c10/util/string_utils.h>
#include <torch/csrc/jit/jit_log.h>
#include <torch/csrc/jit/tensorexpr/analysis.h>
#include <torch/csrc/jit/tensorexpr/graph_opt.h>
#include <torch/csrc/jit/tensorexpr/ir_printer.h>
#include <torch/csrc/jit/tensorexpr/ir_simplifier.h>
#include <torch/csrc/jit/tensorexpr/loopnest.h>
#include <torch/csrc/jit/tensorexpr/operators/operators.h>

using namespace torch::jit;
using namespace torch::jit::tensorexpr;

namespace torch {
namespace jit {
namespace tensorexpr {

std::string buildErrorMessage(const std::string& s) {
  static const std::string generic_error_message =
      "This error occured in the fuser. You can turn off the fuser with "
      "torch.jit.enable_fusion(False).";
  if (s.empty()) {
    return generic_error_message;
  }
  if (s.back() == '.') {
    return s + " " + generic_error_message;
  }
  return s + ". " + generic_error_message;
}

static int te_cuda_pointwise_loop_levels = -1;
static int te_cuda_pointwise_block_count = -1;
static int te_cuda_pointwise_block_size = -1;
static bool fallback_allowed = false;
static bool te_generate_block_code = false;
static bool te_must_use_llvm_on_cpu = true;
static bool cat_wo_conditionals = true; // NOLINT
static bool opt_conditionals = false; // NOLINT

bool setFallbackAllowed(bool value) {
  bool old_value = fallback_allowed;
  fallback_allowed = value;
  return old_value;
}

bool fallbackAllowed() {
  static const char* enable_c_str = std::getenv("PYTORCH_TENSOREXPR_FALLBACK");
  if (!enable_c_str) {
    return fallback_allowed;
  }
  if (std::string(enable_c_str) == "0") {
    return false;
  }
  return true;
}

bool fallbackEnforced() {
  static const char* enable_c_str = std::getenv("PYTORCH_TENSOREXPR_FALLBACK");
  if (tensorexpr::getTEGenerateBlockCode()) {
    return false;
  }
  if (!enable_c_str) {
    return fallback_allowed;
  }
  if (std::string(enable_c_str) == "2") {
    return true;
  }
  return false;
}

bool dontUseLLVMFlag() {
  static const char* enable_c_str =
      std::getenv("PYTORCH_TENSOREXPR_DONT_USE_LLVM");
  if (!enable_c_str) {
    return false;
  }
  return std::string(enable_c_str) == "1";
}

int& getTECudaPointwiseLoopLevels() {
  return te_cuda_pointwise_loop_levels;
}

int& getTECudaPointwiseBlockCount() {
  return te_cuda_pointwise_block_count;
}

int& getTECudaPointwiseBlockSize() {
  return te_cuda_pointwise_block_size;
}

// TODO: Remove this global var
// Ideally Block code gen should be decided
// based on device type in tensor.
bool& getTEGenerateBlockCode() {
  return te_generate_block_code;
}

bool& getTEMustUseLLVMOnCPU() {
  return te_must_use_llvm_on_cpu;
}

bool& getCatWoConditionals() {
  return cat_wo_conditionals;
}

bool& getOptConditionals() {
  return opt_conditionals;
}

c10::optional<at::Device> pickDeviceType(
    const at::ArrayRef<torch::jit::Value*>& inputs) {
  c10::optional<at::Device> device = c10::nullopt;
  for (auto const& input : inputs) {
    auto tt = input->type()->cast<TensorType>();
    if (tt && tt->device()) {
      if (device && *device != *tt->device()) {
        return c10::nullopt;
      }
      device = *tt->device();
    }
  }
  return device;
}

c10::optional<at::Device> pickDeviceType(const std::shared_ptr<Graph>& graph) {
  c10::optional<at::Device> device = c10::nullopt;
  for (auto const& node : graph->nodes()) {
    for (auto const& input : node->inputs()) {
      if (auto tt = input->type()->cast<TensorType>()) {
        if (auto inputDevice = tt->device()) {
          TORCH_INTERNAL_ASSERT(
              !device || *device == *inputDevice,
              buildErrorMessage(
                  "Different devices specified for inputs to the fuser."));
          device = inputDevice;
        }
      }
    }
  }
  TORCH_INTERNAL_ASSERT(
      device,
      buildErrorMessage("Could not find device in fuser graph inputs."));
  return device;
}

// If v is a Tensor with concretely-known sizes and dtype, return them, else
// nullopt.
c10::optional<TensorInfo> getTensorInfoJit(torch::jit::Value* v) {
  auto const& it = v->type()->cast<TensorType>();

  c10::ScalarType dtype = c10::ScalarType::Float;

  if (!it) {
    return c10::nullopt;
  }
  if (!it->isComplete()) {
    return c10::nullopt;
  }
  if (it->scalarType()) {
    // TODO: ideally we should be strict here and return nullopt if the dtype is
    // absent in the JIT IR. We're assuming a default Float dtype for now, until
    // dtype propagation is implemented.
    dtype = *it->scalarType();
  }
  auto concrete_sizes = it->sizes().concrete_sizes();
  if (!concrete_sizes) {
    return c10::nullopt;
  }
  return TensorInfo{*concrete_sizes, dtype};
}
std::vector<int64_t> _pair_int(IValue v) {
  if (v.isIntList()) {
    return v.toIntVector();
  } else {
    return {v.toInt(), v.toInt()};
  }
}

static bool isContiguous(const torch::jit::Value* v) {
  auto const& tt = v->type()->cast<TensorType>();
  if (!tt) {
    return false;
  }
  if (!tt->isComplete()) {
    return false;
  }
  auto const& sizes = tt->sizes().concrete_sizes();
  auto const& strides = tt->strides().concrete_sizes();
  if (!sizes || !strides) {
    return false;
  }
  return *strides == TensorType::contiguousStridesOf(*sizes);
}

// The fuser only supports conv2d with very specific properties:
// - Static shapes: 4-d input and filter, 1-d bias.
// - Constant strides/padding/dilation/groups
// - Equal padding and strides, dilation == 1.
// - Depthwise (groups == in_channels == out_channels)
// - 3x3 kernel
bool conv2dIsSupportedJit(const torch::jit::Node* node) {
  auto const& input = getTensorInfoJit(node->input(0));
  auto const& weight = getTensorInfoJit(node->input(1));
  auto const& bias = getTensorInfoJit(node->input(2));
  auto const& stride = toIValue(node->input(3));
  auto const& pad = toIValue(node->input(4));
  auto const& dilation = toIValue(node->input(5));
  auto const& groups = toIValue(node->input(6));

  // Everything should be statically known.
  if (!input || !weight || !bias || !stride || !pad || !dilation || !groups) {
    GRAPH_DEBUG("some params aren't static");
    return false;
  }

  // All inputs should be contiguous so no transposition is required.
  if (!isContiguous(node->input(0)) || !isContiguous(node->input(1)) ||
      !isContiguous(node->input(2))) {
    GRAPH_DEBUG("conv2dIsSupported: some inputs are not contiguous");
    return false;
  }

  return conv2dIsSupported(
      *input,
      *weight,
      *bias,
      _pair_int(*stride),
      _pair_int(*pad),
      _pair_int(*dilation),
      groups->toInt());
}

// The fuser currently only supports matmul of 2D x 2D matrices
bool matmulIsSupported(const torch::jit::Node* node) {
  auto const& input0 = getTensorInfoJit(node->input(0));
  auto const& input1 = getTensorInfoJit(node->input(1));

  // Everything should be statically known.
  if (!input0 || !input1) {
    GRAPH_DEBUG("matmulIsSupported: Input shapes aren't static");
    return false;
  }

  // Proper ndim for tensor inputs.
  if (input0->dims.size() != 2 || input1->dims.size() != 2) {
    GRAPH_DEBUG("matmulIsSupported: Unsupported input sizes");
    return false;
  }

  // Inputs should be contiguous, or the TE will needlessly transpose them.
  if (!isContiguous(node->input(0)) || !isContiguous(node->input(1))) {
    GRAPH_DEBUG("matmulIsSupported: Input shapes are not contiguous");
    return false;
  }

  return true;
}

} // namespace tensorexpr
} // namespace jit
} // namespace torch

static at::ScalarType tensorType(BufPtr b) {
  return static_cast<at::ScalarType>(b->dtype().scalar_type());
}

ExprHandle TensorExprKernel::constant(const torch::jit::Value* v) {
  if (v->node()->kind() == prim::Constant) {
    auto val = toIValue(v).value();
    if (val.isDouble()) {
      return DoubleImm::make(val.toDouble());
    } else if (val.isInt()) {
      return LongImm::make(val.toInt());
    } else if (val.isBool()) {
      return BoolImm::make(val.toBool());
    } else if (val.isNone()) {
      // This is just a placeholder so we don't throw.  None-handling
      // is operator-specific and should be handled properly in
      // the operator-specific lowering code.
      return IntImm::make(0);
    } else {
      throw unsupported_dtype();
    }
  }

  if (!scalars_.count(v)) {
    throw malformed_input("no scalar in Constant");
  }

  return scalars_.at(v);
}

ExprHandle TensorExprKernel::tensorOrConstant(
    const torch::jit::Value* v,
    const std::vector<ExprHandle>& axes) {
  auto ti = bufs_.find(v);
  if (ti != bufs_.end()) {
    return broadcast(BufHandle(ti->second), axes);
  }
  return constant(v);
}

ArgValue TensorExprKernel::toArg(const torch::jit::Value* v) const {
  auto ti = bufs_.find(v);
  if (ti != bufs_.end()) {
    return BufHandle(ti->second);
  }
  if (v->node()->kind() == prim::ListConstruct) {
    std::vector<ArgValue> vec;
    for (auto el : v->node()->inputs()) {
      vec.push_back(toArg(el));
    }
    if (vec.size() == 0) {
      return BufList(); // Return arbitrarily typed vector
    } else if (c10::get_if<BufHandle>(&vec[0])) {
      return convertVecArgValue<BufHandle>(vec);
    } else if (c10::get_if<int64_t>(&vec[0])) {
      return convertVecArgValue<int64_t>(vec);
    }
    throw unsupported_dtype();
  }
  if (v->node()->kind() == prim::Constant) {
    auto val = toIValue(v).value();
    if (val.isDouble()) {
      return val.toDouble();
    } else if (val.isInt()) {
      return val.toInt();
    } else if (val.isBool()) {
      return val.toBool();
    } else if (val.isNone()) {
      // This is just a placeholder so we don't throw.  None-handling
      // is operator-specific and should be handled properly in
      // the operator-specific lowering code.
      return ArgNone();
    } else if (val.isIntList()) {
      return val.toIntVector();
    } else if (val.isDoubleList()) {
      return val.toDoubleVector();
    } else {
      throw unsupported_dtype(val.type()->str());
    }
  }

  if (!scalars_.count(v)) {
    throw malformed_input("no scalar in Constant");
  }
  return scalars_.at(v);
}

ExprHandle TensorExprKernel::getVarForShape(const c10::ShapeSymbol& ss) {
  if (ss.is_static()) {
    return LongImm::make(ss.static_size());
  }
  auto value = ss.value();
  auto it = shapeSymbolToVar_.find(value);
  if (it == shapeSymbolToVar_.end()) {
    VarHandle var("ss" + std::to_string(-value), kLong);
    shapeSymbolToVar_.emplace(value, var);
    return std::move(var);
  }
  return it->second;
}

std::vector<ExprHandle> TensorExprKernel::sizesFromSymbolicShape(
    const c10::SymbolicShape& shape) {
  std::vector<ExprHandle> dims;
  auto maybe_rank = shape.rank();
  TORCH_INTERNAL_ASSERT(maybe_rank);
  auto rank = *maybe_rank;
  for (const auto i : c10::irange(rank)) {
    dims.push_back(getVarForShape(shape[i]));
  }
  return dims;
}

std::vector<ExprHandle> TensorExprKernel::sizesForValue(
    const torch::jit::Value* v) {
  if (known_sizes_.count(v)) {
    return known_sizes_.at(v);
  }

  // If the shape is present in the type info, just extract it from here. No
  // need to infer it.
  if (v->type()->kind() == TypeKind::TensorType) {
    auto tt = v->type()->cast<TensorType>();
    return sizesFromSymbolicShape(tt->symbolic_sizes());
  }

  if (v->type()->isSubtypeOf(*FloatType::get()) ||
      v->type()->isSubtypeOf(*IntType::get())) {
    return {int64_t{1}};
  }
  if (v->type()->isSubtypeOf(*NoneType::get())) {
    return {};
  }
  GRAPH_DEBUG("Unknown sizes for the node: ", *v->node());
  GRAPH_DEBUG("Full fusion group graph:\n", *v->node()->owningGraph());
  std::string msg = std::string("Unhandled node kind (in sizesForValue): ") +
      v->node()->kind().toQualString();
  throw malformed_input(msg);
}

c10::optional<ScalarType> findDtypeForValue(const torch::jit::Value* v) {
  if (v->type()->kind() == TypeKind::TensorType) {
    auto tt = v->type()->cast<TensorType>();
    if (tt->scalarType()) {
      return static_cast<ScalarType>(*tt->scalarType());
    }
  }
  return c10::nullopt;
}

bool constZeroDimTensorAsScalarArg(
    const Value* v,
    std::vector<ArgValue>& args) {
  if (v->node()->kind() != prim::Constant || !v->type()->cast<TensorType>()) {
    return false;
  }

  const auto t = toIValue(v)->toTensor();
  if (t.sizes().size() != 0) {
    return false;
  }

  c10::ScalarType dtype = c10::typeMetaToScalarType(t.dtype());
  switch (dtype) {
    case ScalarType::Float:
      args.emplace_back(t.item().toFloat());
      return true;
    case ScalarType::Long:
      args.emplace_back(t.item().toLong());
      return true;
    default:
      std::stringstream ss;
      ss << "Unsupported tensor dtype:" << dtype
         << " for converting constant 0-dim Tensor to scalar" << std::endl;
      throw unsupported_dtype(ss.str());
  }
}

Tensor TensorExprKernel::computeValue(const torch::jit::Value* v) {
  auto inputs = v->node()->inputs();
  auto op = v->node()->kind();

  if (op == aten::rand_like) {
    hasRandom_ = true;
  }

  auto outputType = findDtypeForValue(v);
  std::vector<ExprHandle> outputShape = sizesForValue(v);

  std::vector<ArgValue> argInputs;
  if (op == prim::ConstantChunk) {
    auto const& n = v->node();
    argInputs.emplace_back(toArg(inputs[0]));
    argInputs.emplace_back(static_cast<int64_t>(v->offset()));
    argInputs.emplace_back(n->i(attr::dim));
    argInputs.emplace_back(n->i(attr::chunks));
  } else if (op == aten::to) {
    argInputs.emplace_back(toArg(inputs[0]));
  } else if (op == aten::quantize_per_tensor) {
    argInputs.emplace_back(toArg(inputs[0]));
    if (!constZeroDimTensorAsScalarArg(inputs[1], argInputs)) {
      argInputs.emplace_back(toArg(inputs[1]));
    }
    if (!constZeroDimTensorAsScalarArg(inputs[2], argInputs)) {
      argInputs.emplace_back(toArg(inputs[2]));
    }
    argInputs.emplace_back(toArg(inputs[3]));
  } else if (op == aten::conv2d) {
    for (auto inp : inputs) {
      argInputs.emplace_back(toArg(inp));
    }
    // handle optional bias
    if (c10::get_if<ArgNone>(&argInputs[2])) {
      Dtype dtype = outputType ? Dtype(*outputType) : kFloat;
      std::vector<ExprHandle> biasShape;
      biasShape.push_back(outputShape[1]);
      auto bias_tensor = at::zeros({outputShape[1].AsNode<LongImm>()->value()});
      unpacked_constant_tensors_.push_back(bias_tensor);
      BufPtr buf = alloc<Buf>(
          "conv2d_bias_opt_" + sanitizeName(v->debugName()),
          ExprHandleVectorToExprVector(biasShape),
          dtype);
      constants_.push_back({buf, bias_tensor.data_ptr()});
      argInputs[2] = BufHandle(buf);
    }
  } else {
    for (auto inp : inputs) {
      argInputs.emplace_back(toArg(inp));
    }
  }

  if (NNCLoweringFunction custom_lowering = getCustomLoweringFor(op)) {
    return custom_lowering(argInputs, outputShape, outputType, device_);
  }
  if (v->node()->maybeSchema()) {
    if (NNCLoweringFunction lowering =
            getStandardLoweringFor(c10::toString(v->node()->schema()))) {
      return lowering(argInputs, outputShape, outputType, device_);
    }
  }
  std::string msg = std::string("Unhandled node kind (in computeValue): ") +
      op.toQualString();
  if (v->node()->maybeSchema()) {
    msg += std::string("\nSchema: ") + c10::toString(v->node()->schema());
  }
  throw malformed_input(msg);
}

// Return the (lower, upper) loop bounds if they are constants, else nullopt.
c10::optional<std::pair<int64_t, int64_t>> loopBounds(ForPtr loop) {
  auto start = IRSimplifier::simplify(loop->start());
  auto stop = IRSimplifier::simplify(loop->stop());
  if (!start->isConstant() || !stop->isConstant()) {
    return c10::nullopt;
  }
  return c10::make_optional(
      std::make_pair(immediateAs<int64_t>(start), immediateAs<int64_t>(stop)));
}

// True if all the loops in this vector have equal bounds.
bool loopBoundsAllEqual(const std::vector<ForPtr>& loops) {
  auto bounds = loopBounds(loops[0]);
  if (!bounds) {
    return false;
  }
  for (auto const& loop : loops) {
    auto next = loopBounds(loop);
    if (!next) {
      return false;
    }
    if (bounds->first != next->first || bounds->second != next->second) {
      return false;
    }
  }
  return true;
}

// Recursively fuse all the loops with matching bounds in `st`.  Stops fusing
// at any level containing non-loops or non-matching bounds.  The restriction
// on matching bounds exists to avoid inserting conditionals on the loop
// indices where none would be needed, which would significantly complicate
// vectorization.
void fuseAllLoops(StmtPtr st) {
  if (auto block = to<tensorexpr::Block>(st)) {
    std::vector<ForPtr> loopsToFuse;
    for (auto stmt : *block) {
      auto loop = to<For>(stmt);
      if (!loop) {
        // Block contains something that's not a loop.  Quit.
        return;
      }
      loopsToFuse.push_back(loop);
    }
    if (loopsToFuse.empty()) {
      return;
    }
    if (!loopBoundsAllEqual(loopsToFuse)) {
      return;
    }
    // NOLINTNEXTLINE(cppcoreguidelines-init-variables)
    ForPtr fusedLoop;
    if (!LoopNest::fuseLoops(loopsToFuse, &fusedLoop)) {
      return;
    }
    fuseAllLoops(fusedLoop->body());
  }
}

// Compute the trip count of a loop if it is a constant.
c10::optional<int64_t> tripCount(ForPtr loop) {
  auto tc = IRSimplifier::simplify(
      cast<int64_t>(ExprHandle(loop->stop()) - ExprHandle(loop->start())));
  if (auto val = to<LongImm>(tc.node())) {
    return val->value();
  }
  return c10::nullopt;
}

// Prune innermost loops until iterations satisfies a minimum grain size.
static void pruneByGrainSize(std::vector<ForPtr>& loops) {
  constexpr int64_t minGrainSize = 32768;
  int64_t grainSize = 1;
  for (int64_t i = loops.size(); i > 0; i--) {
    auto tc = tripCount(loops[i - 1]);
    if (!tc) {
      break;
    }
    grainSize *= *tc;
    if (grainSize < minGrainSize) {
      loops.pop_back();
    }
  }
}

// Retain enough outermost loops to fill the number of threads.
static void pruneByThreadCount(std::vector<ForPtr>& loops) {
  int64_t trips = 1;
  auto threads = at::get_num_threads();
  auto it = loops.begin();
  for (; it != loops.end(); it++) {
    if (trips >= threads) {
      break;
    }
    auto tc = tripCount(*it);
    if (!tc) {
      break;
    }
    trips *= *tc;
  }
  loops.erase(it, loops.end());
}

// Flatten and parallelize outer loops, subject to a minimum number of elements
// in the inner loop, and a maximum level of thread-level parallelism in the
// outer loops.
template <typename Bufs>
static void parallelizeOuterLoops(LoopNest& l, Bufs&& bufs) {
  for (auto const& buf : bufs) {
    auto loops = l.getLoopStmtsFor(buf);
    pruneByGrainSize(loops);
    pruneByThreadCount(loops);

    // There are no loops to parallelize; give up.
    if (loops.size() == 0) {
      continue;
    }
    // The loop nest contains a reduction; give up.
    auto reductions = NodeFinder<ReduceOp>::find(loops[0]);
    if (reductions.size() > 0) {
      continue;
    }
    // The loop nest has loop carried dependences; give up.
    if (LoopNest::hasLoopCarriedDependence(loops[0])) {
      continue;
    }
    // Try to flatten the outer loops and parallelize them if successful.
    ForPtr flattened = nullptr;
    if (loops.size() == 1) {
      flattened = loops[0];
    } else {
      LoopNest::flatten(loops, &flattened);
    }
    if (flattened) {
      flattened->set_parallel();
    }
  }
}

StmtPtr TensorExprKernel::transformLoops(BackendType backendType, StmtPtr st) {
  torch::jit::tensorexpr::LoopNest l(st, bufOutputs_);
  LoopNest::sanitizeNames(l.root_stmt());
  GRAPH_DEBUG("Original Stmt:\n", std::to_string(l.root_stmt()), "\n");

  bool hasReduction = NodeFinder<ReduceOp>::find(l.root_stmt()).size() != 0;

  // For Block codegen we create a map of tensor dims before
  // inlining. Like GPU codegen we need to inline. But the order
  // where this analysis is run matters.
  auto block_analysis = std::make_unique<CreateBufferMap>();
  if (backendType == kBlockCodeGen) {
    // Run Block analysis to get multi dim buffer info
    auto root_stmt = l.root_stmt();
    root_stmt->accept(block_analysis.get());
  }
  l.simplify();
  GRAPH_DEBUG("after simplify", *l.root_stmt());

  // Inlining output & intermediate buffers can duplicate computation.
  // Duplicating work can slow down the program if it's not ameliorated in some
  // way, but we've empirically found that:
  // - On CPU, LLVM's CSE does a good job as long as you horizontally fuse
  //   output loops.
  // - On GPU, there's enough compute to hide the extra work, and inlining
  //   avoids synchronizing between kernels.
  l.inlineIntermediateBufs(/*allow_duplicated_work=*/true);
  GRAPH_DEBUG("after inline", *l.root_stmt());

  // Optimizing conditionals needs to be performed after inlining because
  // inlining wouldn't work once the loops are split. Also, it has to be
  // performed before loop fusion because loop fusion introduces cases where
  // multiple conditionals are in the same loop and this optimization does not
  // handle such cases yet.
  if (getOptConditionals()) {
    l.optimizeConditionals();
    GRAPH_DEBUG("after optimizing conditionals: ", *l.root_stmt());
  }

  // Fuse loops "horizontally".  This pass allows us to combine loops that
  // write to different output buffers, as long as they have the same bounds.
  if (backendType == kLLVMCodeGen) {
    fuseAllLoops(l.root_stmt());
    GRAPH_DEBUG("after fuse", *l.root_stmt());
    parallelizeOuterLoops(l, bufOutputs_);
    GRAPH_DEBUG("after parallelize", *l.root_stmt());
  }

  if (backendType == kCudaCodeGen) {
    for (auto buf : bufOutputs_) {
      std::vector<ForPtr> loops = l.getLoopStmtsFor(buf);
      if (loops.empty()) {
        // This happens when Buf is 0-dim
        continue;
      }
      ForPtr flattened = nullptr;
      LoopNest::flatten(loops, &flattened);
      assert(flattened);

      int loopLevels = getTECudaPointwiseLoopLevels();
      const int kDefaultLoopLevels = 2;
      loopLevels = (loopLevels > 0) ? loopLevels : kDefaultLoopLevels;
      int blockCount = getTECudaPointwiseBlockCount();
      int blockSize = getTECudaPointwiseBlockSize();

      if (loopLevels == 2) {
        // NOLINTNEXTLINE(cppcoreguidelines-init-variables)
        ForPtr inner;
        const int kDefaultBlockSize = 512;
        if (blockSize < 0) {
          blockSize = kDefaultBlockSize;
        }
        LoopNest::splitWithMask(flattened, blockSize, &inner);
        flattened->set_gpu_block_index(0);
        inner->set_gpu_thread_index(0);
      } else if (loopLevels == 3) {
        // NOLINTNEXTLINE(cppcoreguidelines-init-variables)
        ForPtr inner;
        // NOLINTNEXTLINE(cppcoreguidelines-init-variables)
        ForPtr inner1;
        // TODO: change the number of microprocessors
        const int kDefaultBlockCount = 1280;
        const int kDefaultBlockSize = 256;
        blockCount = (blockCount > 0) ? blockCount : kDefaultBlockCount;
        blockSize = (blockSize > 0) ? blockSize : kDefaultBlockSize;
        LoopNest::splitWithMask(flattened, blockCount * blockSize, &inner);
        LoopNest::splitWithMask(inner, blockSize, &inner1);
        inner->set_gpu_block_index(0);
        inner1->set_gpu_thread_index(0);
      } else {
        throw std::runtime_error(
            "Invalid loop-level: " + c10::to_string(loopLevels));
      }
    }
  }

  if (backendType == kBlockCodeGen) {
    for (auto buf : bufOutputs_) {
      const int default_fp16_blocksize = 16;
      const int default_uint8_blocksize = 32;
      int blockSize = default_fp16_blocksize;
      // We only handle looplevels == 2 for now
      if (buf->dtype().scalar_type() == ScalarType::Byte) {
        blockSize = default_uint8_blocksize;
      }
      std::vector<ForPtr> loops = l.getLoopStmtsFor(buf);
      TORCH_INTERNAL_ASSERT(
          !loops.empty(),
          buildErrorMessage(
              "No loops found for the buffer " + buf->name_hint() +
              " in the fuser."));
      ForPtr flattened = nullptr;
      LoopNest::flatten(loops, &flattened);
      assert(flattened);

      ForPtr inner = nullptr;
      LoopNest::splitWithMask(flattened, blockSize, &inner);
      flattened->set_gpu_block_index(0);
      inner->set_gpu_thread_index(0);
      flattened->set_buffer_map(block_analysis->getBufferMap());
    }
  }

<<<<<<< HEAD
  l.prepareForCodegen();
=======
  if (pre_alloc_) {
    auto interm_bufs = l.getIntermediateBufs();
    preAllocIntermediateBufs(interm_bufs);
  }
>>>>>>> 061e8da2

  l.prepareForCodegen();

  GRAPH_DEBUG("after prepareForCodegen", *l.root_stmt());
  l.simplify();
  GRAPH_DEBUG("after simplification", *l.root_stmt());

  if (backendType == kLLVMCodeGen && !hasReduction) {
    l.vectorizeInnerLoops();
    GRAPH_DEBUG("after vectorization", *l.root_stmt());
  }

  StmtPtr stmt = l.root_stmt();
  // Arithmetic Simplification.
  stmt = IRSimplifier::simplify(stmt);
  GRAPH_DEBUG("Final Stmt:\n", std::to_string(stmt), "\n");
  return stmt;
}

std::string TensorExprKernel::getCodeGenName(BackendType backendType) {
  switch (backendType) {
    case kCudaCodeGen:
      return "cuda_codegen";
    case kLLVMCodeGen:
      return "llvm_codegen";
    case kSimpleIREval:
      return "simple_ir_eval";
    case kBlockCodeGen:
      return "block_codegen";
    default:
      throw std::runtime_error(
          "invalid backend type: " +
          c10::to_string(static_cast<int>(backendType)));
  }
}

template <typename T>
static bool isValidPrimProperty(const c10::optional<T>& a, T b) {
  return !a.has_value() || *a == b;
}

TensorExprKernel::BackendType TensorExprKernel::inferBackendTypeFromDevice(
    at::Device device) {
  BackendType backendType = BackendType::kUninitialized;
  if (device.type() == at::kCUDA) {
    backendType = kCudaCodeGen;
  } else if (device.type() == at::kCPU && getTEGenerateBlockCode()) {
    backendType = kBlockCodeGen;
  } else if (device.type() == at::kCPU) {
#ifdef TORCH_ENABLE_LLVM
    backendType = dontUseLLVMFlag() ? kSimpleIREval : kLLVMCodeGen;
#else
    backendType = kSimpleIREval;
#endif
    if (getTEMustUseLLVMOnCPU() && backendType == kSimpleIREval) {
      throw std::runtime_error("LLVM Backend not found");
    }
  } else {
    throw std::runtime_error("Invalid device type");
  }
  return backendType;
}

// we use the debug names in printing cuda code, they need to be removed
// of characters that can't be used in a variable identifier
void TensorExprKernel::genInputDebugNames() {
  std::unordered_map<std::string, const torch::jit::Value*> name_to_value;
  std::unordered_set<std::string> name_set;
  std::unordered_map<const torch::jit::Value*, std::string> value_to_name;
  for (const torch::jit::Value* input : graph_->inputs()) {
    std::string sanitized_name = sanitizeName(input->debugName());
    // we could get fancier here, but name conflict is extremely unlikely
    while (name_set.count(sanitized_name)) {
      sanitized_name.append("_");
    }
    value_to_name[input] = sanitized_name;
    name_set.insert(sanitized_name);
  }
  input_name_map_ = std::move(value_to_name);
}

template <typename T>
static std::vector<ExprHandle> toExprHandles(const std::vector<T>& sizes) {
  std::vector<ExprHandle> dims;
  dims.reserve(sizes.size());
  for (auto const& size : sizes) {
    dims.emplace_back(size);
  }
  return dims;
}

std::vector<ExprHandle>& TensorExprKernel::getStridesForValue(
    const torch::jit::Value* v) {
  auto it = inputToStrides_.find(v);
  if (it != inputToStrides_.end()) {
    return it->second;
  }
  std::vector<ExprHandle> strides;
  auto tt = v->type()->cast<TensorType>();
  auto rank = tt->symbolic_sizes().rank();
  auto concrete_strides = tt->strides().concrete_sizes();
  TORCH_INTERNAL_ASSERT(concrete_strides, "Only concrete strides are handled");
  for (auto cs : *concrete_strides) {
    strides.push_back(LongImm::make(cs));
  }
  inputToStrides_.emplace(v, std::move(strides));
  return inputToStrides_[v];
}

BufHandle TensorExprKernel::bindSymbolicShapeInput(
    const torch::jit::Value* input,
    const std::string& name) {
  auto tt = input->type()->expect<TensorType>();
  auto const& symbolicShape = tt->symbolic_sizes();
  auto rank = symbolicShape.rank();
  if (!rank) {
    throw std::runtime_error("Symbolic shapes must have static ranks.");
  }
  // We only handle symbolic shape input tensors that are contiguous.
  // TODO: Handle strided tensors with symbolic shapes.
  std::vector<ExprHandle> inputTensorDims;
  for (const auto i : c10::irange(*rank)) {
    inputTensorDims.emplace_back(getVarForShape(symbolicShape[i]));
  }
  BufHandle inBuffer(
      name,
      inputTensorDims,
      ToDtype(static_cast<ScalarType>(*tt->scalarType())));
  return inBuffer;
}

Tensor TensorExprKernel::bindInput(const torch::jit::Value* input) {
  auto const& t = input->type();
  Tensor result(nullptr, nullptr);
  switch (t->kind()) {
    case TypeKind::TensorType: {
      auto tt = input->type()->cast<TensorType>();
      if (!input->isCompleteTensor()) {
        auto bufHandle =
            bindSymbolicShapeInput(input, "t" + input_name_map_[input]);
        bufs_.emplace(input, bufHandle.node());
        bufferArgs_.emplace_back(bufHandle);
        break;
      }
      if (isContiguous(input)) {
        BufHandle inBuffer(
            "t" + input_name_map_[input],
            toExprHandles(*tt->sizes().concrete_sizes()),
            ToDtype(static_cast<ScalarType>(*tt->scalarType())));
        bufs_.emplace(input, inBuffer.node());
        bufferArgs_.emplace_back(inBuffer);
        break;
      }
      BufHandle inBuffer(
          "t" + input_name_map_[input],
          {0},
          ToDtype(static_cast<ScalarType>(*tt->scalarType())));
      std::vector<DimArg> inputTensorDims;
      for (size_t i = 0; i < *tt->sizes().size(); i++) {
        auto const size = *tt->sizes()[i];
        inputTensorDims.emplace_back(DimArg(size, "i" + c10::to_string(i)));
      }
      auto const strides = tt->strides();
      result = Compute(
          "input" + c10::to_string(bufs_.size() + 1),
          inputTensorDims,
          [&](const std::vector<VarHandle>& axes) {
            ExprHandle idx = 0;
            for (size_t i = 0; i < axes.size(); i++) {
              idx = idx + axes[i] * *strides[i];
            }
            return inBuffer.load(idx);
          });
      bufs_.emplace(input, result.buf());
      bufferArgs_.emplace_back(inBuffer);
      break;
    }
    case TypeKind::FloatType: {
      VarHandle v("v" + input_name_map_[input], kDouble);
      bufferArgs_.emplace_back(v);
      scalars_.emplace(input, v);
      break;
    }
    case TypeKind::BoolType: {
      VarHandle v("v" + input_name_map_[input], kBool);
      bufferArgs_.emplace_back(v);
      scalars_.emplace(input, v);
      break;
    }
    case TypeKind::IntType: {
      VarHandle v("v" + input_name_map_[input], kLong);
      bufferArgs_.emplace_back(v);
      scalars_.emplace(input, v);
      break;
    }
    default: {
      throw unsupported_dtype(t->repr_str());
      break;
    }
  }
  return result;
}

NNCLoweringFunction TensorExprKernel::getCustomLoweringFor(
    c10::Symbol op) const {
  if (custom_lowerings_.count(op))
    return custom_lowerings_.at(op);
  return nullptr;
}

template <typename T>
std::vector<size_t> reverse_sort_indices(const std::vector<T>& v) {
  // initialize original index locations
  std::vector<size_t> idx(v.size());
  iota(idx.begin(), idx.end(), 0);

  std::sort(idx.begin(), idx.end(), [&v](size_t i1, size_t i2) {
    return v[i1] > v[i2];
  });
  return idx;
}

bool denseAndNonOverlapping(
    at::ArrayRef<int64_t> sizes,
    at::ArrayRef<int64_t> strides) {
  return (strides == at::infer_dense_strides(sizes, strides));
}

Tensor TensorExprKernel::convertOutputToCorrectStrides(torch::jit::Value* v) {
  const TensorTypePtr& tt = v->type()->expect<TensorType>();
  TORCH_INTERNAL_ASSERT(
      bufs_.count(v),
      buildErrorMessage(
          "Ouput tensor has no corresponding bufs in the fuser."));
  BufPtr buf = bufs_.at(v);

  // No shape info is present in the graph
  if (!tt->sizes().concrete_sizes()) {
    std::string msg =
        std::string("Shapes for output '%") + v->debugName() + "' are unknown";
    throw malformed_input(msg);
  }

  TORCH_INTERNAL_ASSERT(
      tt->sizes().concrete_sizes(),
      buildErrorMessage("Output shapes are unknown."));
  auto sizes = *tt->sizes().concrete_sizes();
  std::vector<int64_t> default_strides = TensorType::contiguousStridesOf(sizes);
  if (!tt->strides().concrete_sizes()) {
    return Tensor(buf, nullptr);
  }
  TORCH_INTERNAL_ASSERT(
      tt->strides().concrete_sizes(),
      buildErrorMessage("Output strides are unknown."));
  const std::vector<int64_t> strides = *tt->strides().concrete_sizes();
  // All Tensors in NNC are layed out in default, contiguous layout.
  // If the output is also default contiguous we don't need to do anything
  if (strides == default_strides) {
    return Tensor(buf, nullptr);
  }
  // If the tensor is not dense or overlaps, we have
  // no way of matching the profiled striding
  if (!denseAndNonOverlapping(sizes, strides)) {
    return Tensor(buf, nullptr);
  }

  auto dims = c10::fmap<DimArg>(sizesForValue(v));
  // We need to convert the output tensor so that its values are layed
  // so that when viewed from the output strides the values are correct.
  // A contiguous Tensor of size(2, 3) with values 0-5 is layed out as:
  // [0] [1] [2] [3] [4] [5]
  // The same valued tensor with strides (2, 1) would be layed out like
  // [0] [3] [1] [4] [2] [5]
  // When we are doing the re-ordering of values into the output tensor,
  // we are iterating per-element of the input, and we are fixed
  // in indexing in to the output tensor at [i, j] = val
  // `val` we want here is equal to the indices for the output
  // tensor that would have given the same position as the output
  // The position is equal to the sum of stride[i] * index[i],
  // and we can can calculate the equivalent indices in the
  // output tensor strides by iteratively computing the index of
  // the biggest stride:
  // absolute = ...
  // for stride in strides_from_largest_to_smallest:
  //     cur_idx = absolute // stride
  //     absolute = absolute % stride

  auto zero = LongImm::make(0);
  return Compute(
      "output_1", dims, [&](const std::vector<VarHandle>& axes_input) {
        std::vector<ExprHandle> axes(axes_input.begin(), axes_input.end());
        auto absolute_position = ExprHandle(immLike(axes[0], 0));
        for (size_t i = 0; i < axes.size(); ++i) {
          absolute_position = absolute_position +
              (ExprHandle(immLike(axes[i], default_strides[i])) * axes[i]);
        }
        std::vector<size_t> sorted_stride_indices =
            reverse_sort_indices(strides);
        std::vector<ExprHandle> new_axes(sorted_stride_indices.size());
        for (size_t stride_index : sorted_stride_indices) {
          auto size = sizes[stride_index];
          auto index = zero;
          if (size != 1) {
            auto stride = strides[stride_index];
            index = absolute_position /
                ExprHandle(immLike(absolute_position, stride));
            absolute_position = absolute_position %
                ExprHandle(immLike(absolute_position, stride));
          }
          new_axes[stride_index] = index;
        }
        return BufHandle(buf).load(new_axes);
      });
}

void TensorExprKernel::bindConstant(const torch::jit::Value* v) {
  auto val = toIValue(v).value();
  if (torch::isCustomClass(val)) {
    auto name_hint = "const_" + sanitizeName(v->debugName());
    auto dtype = Dtype(ScalarType::Float);
    std::vector<ExprPtr> dims;
    BufPtr buf = alloc<Buf>(name_hint, dims, dtype);
    auto dataPtr = val.toObjectRef().getSlot(0).toCapsule().get();
    // NOLINTNEXTLINE
    constants_.push_back({buf, nullptr, const_cast<Node*>(v->node())});
    bufs_[v] = buf;
    return;
  }
  if (!v->type()->cast<TensorType>()) {
    // Only Tensor constants need to be bound, scalar constants will be turned
    // into immediates in TE IR
    return;
  }
  auto const_tensor = toIValue(v)->toTensor();
  auto scalar_type = c10::typeMetaToScalarType(const_tensor.options().dtype());
  const auto& tt = v->type()->expect<TensorType>();
  auto sizes = const_tensor.sizes();
  std::vector<ExprHandle> te_sizes;
  te_sizes.reserve(sizes.size());
  for (auto s : sizes) {
    te_sizes.push_back(s);
  }
  BufPtr buf = alloc<Buf>(
      "const_" + sanitizeName(v->debugName()),
      ExprHandleVectorToExprVector(te_sizes),
      ToDtype(scalar_type));

  if (!const_tensor.is_contiguous()) {
    const_tensor = const_tensor.clone().contiguous();
    unpacked_constant_tensors_.push_back(const_tensor);
  }

  constants_.push_back({buf, const_tensor.data_ptr()});
  bufs_[v] = buf;
}

<<<<<<< HEAD
void TensorExprKernel::preAllocIntermediateBufs(
    std::vector<BufPtr>& interm_bufs) {
  for (auto it = interm_bufs.begin(); it != interm_bufs.end(); ++it) {
=======
std::vector<BufPtr> TensorExprKernel::preAllocIntermediateBufs(
    const std::vector<BufPtr>& interm_bufs) {
  std::vector<BufPtr> remaining_interm_bufs;
  std::vector<std::pair<BufPtr, void*>> allocated_bufs;
  for (auto buf : interm_bufs) {
>>>>>>> 061e8da2
    // Check if buf shape is static and compute its size if static.
    bool is_static = true;
    size_t size =
        elementSize(buf->dtype().scalar_type()) * buf->dtype().lanes();
    for (auto& d : buf->dims()) {
      if (!d->isConstant()) {
        is_static = false;
        break;
      }
      size = size * (*intValue(d));
    }
    // Only allocate memory for static bufs.
    if (!is_static) {
<<<<<<< HEAD
=======
      remaining_interm_bufs.push_back(buf);
>>>>>>> 061e8da2
      continue;
    }
    auto bp = (void*)malloc(size);
    if (!bp) {
<<<<<<< HEAD
=======
      remaining_interm_bufs.push_back(buf);
>>>>>>> 061e8da2
      continue;
    }
    constants_.push_back({buf, bp});
  }
  return remaining_interm_bufs;
}

BlockPtr TensorExprKernel::bindAllInputs() {
  std::vector<CodeGen::BufferArg> symbolic_shape_args;
  auto symbolic_shape_inputs_start_pos =
      nInputs_ - symbolic_shape_inputs_.size();
  if (has_symbolic_shapes_) {
    // The graph is supposed to have input params that represent the symbolic
    // dims at the end of the list of inputs. The number of such symbolic input
    // params is defined by the size of the `symbolic_shape_inputs_` vector.
    //
    // TODO: Check if the tensors with symbolic shapes are contiguous.
    TORCH_CHECK(
        nInputs_ > symbolic_shape_inputs_.size(),
        "Symbolic dims not provided as inputs to the graph");

    // First, process the symbolic input params and create a new variable for
    // each of them.
    // NOTE: This has to be done before processing the tensor inputs, because
    // their symbolic sizes needs to be associated with these variables we
    // create for the symbolic input params.
    symbolic_shape_args.reserve(symbolic_shape_inputs_.size());
    for (size_t i = symbolic_shape_inputs_start_pos; i < nInputs_; ++i) {
      auto input = graph_->inputs()[i];
      if (input->type()->kind() != TypeKind::IntType) {
        throw std::runtime_error(
            "Expected integer type input to graph for symbolic dims.");
      }
      VarHandle v("v" + input_name_map_[input], kLong);
      symbolic_shape_args.emplace_back(v);
      scalars_.emplace(input, v);
      shapeSymbolInputPos_[scalars_[input].node()] = i;
    }
    // For every shape symbol, store a map to the corresponding var.
    for (size_t i = 0; i < symbolic_shape_inputs_.size(); ++i) {
      shapeSymbolToVar_[symbolic_shape_inputs_[i]] =
          scalars_[graph_->inputs()[symbolic_shape_inputs_start_pos + i]];
    }
  }

  // Block to collect the Stmts corresponding to all tensors.
  auto block = alloc<Block>(std::vector<StmtPtr>({}));

  // Process the inputs before the symbolic input params.
  for (const auto i : c10::irange(symbolic_shape_inputs_start_pos)) {
    auto input = graph_->inputs()[i];
    Tensor t = bindInput(input);
    if (t.stmt()) {
      block->append_stmt(t.stmt());
    }
  }
  // Now, add all the variables corresponding to the symbolic input params.
  bufferArgs_.insert(
      bufferArgs_.end(),
      symbolic_shape_args.begin(),
      symbolic_shape_args.end());
  return block;
}

void TensorExprKernel::compile() {
  GRAPH_DUMP("TensorExprKernel graph:", graph_);

  device_ = *pickDeviceType(graph_);
  OptimizeCat(graph_);

  has_symbolic_shapes_ = !symbolic_shape_inputs_.empty();
  nInputs_ = graph_->inputs().size();
  genInputDebugNames();

  // Bind inputs to buffers.
  auto block = bindAllInputs();

  // Bind nodes to tensor compute expressions.
  for (auto const& n : graph_->nodes()) {
    if (n->kind() == prim::ListConstruct) {
      continue;
    } else if (n->kind() == prim::Constant) {
      bindConstant(n->output());
      continue;
    } else {
      for (auto const& output : n->outputs()) {
        if (output->hasUses()) {
          Tensor t = computeValue(output);
          bufs_.emplace(output, t.buf());
          block->append_stmt(t.stmt());
        }
      }
    }
    if (hasRandom_ && hasBroadcast_) {
      throw std::runtime_error(
          "Cannot support broadcast and random within one kernel");
    }
  }

  // Move output operands from `bufs_` to `bufOutputs_`
  for (auto& output : graph_->outputs()) {
    if (!bufs_.count(output)) {
      throw malformed_input("cannot find output Tensor");
    }
    const auto& tt = output->type()->expect<TensorType>();
    if (has_symbolic_shapes_) {
      // We only support contiguous tensors with symbolic shapes at this time.
      auto sizes = sizesFromSymbolicShape(tt->symbolic_sizes());
      tensorOutputSymbolicSizes_.push_back(sizes);
    } else {
      // The "strided" tensor will be incorrect if used in NNC,
      // since NNC views it as contiguous. Only convert it to the right
      // strides at the end of the kernel (if already contiguous it's a no-op)
      Tensor properly_strided_output = convertOutputToCorrectStrides(output);
      if (properly_strided_output.stmt()) {
        block->append_stmt(properly_strided_output.stmt());
      }
      // NOLINTNEXTLINE(clang-analyzer-cplusplus.NewDeleteLeaks)
      bufs_[output] = properly_strided_output.buf();
      auto sizes = *tt->sizes().concrete_sizes();
      tensorOutputSizes_.push_back(sizes);
      auto strides = tt->strides().concrete_sizes();

      // If the tensor is not dense or overlaps, we have
      // no way of matching the profiled striding
      if (strides && denseAndNonOverlapping(sizes, *strides)) {
        tensorOutputStrides_.push_back(*strides);
      } else {
        tensorOutputStrides_.push_back(TensorType::contiguousStridesOf(sizes));
      }
    }

    bufOutputs_.insert(bufs_.at(output));
    bufferArgs_.emplace_back(BufHandle(bufs_.at(output)));
    tensorOutputTensorOptions_.emplace_back(
        c10::TensorOptions(tensorType(bufs_.at(output))).device(device_));
    bufs_.erase(output);
  }

  BackendType backendType = inferBackendTypeFromDevice(device_);
  stmt_ = transformLoops(backendType, block);

  for (auto c : constants_) {
    bufferArgs_.emplace_back(BufHandle(c.buf));
  }

  if (has_symbolic_shapes_) {
    tensorOutputSizes_.resize(bufOutputs_.size());
    tensorOutputStrides_.resize(bufOutputs_.size());
  }

  // Generate code.
  codegen_ = CreateCodeGen(
      getCodeGenName(backendType),
      stmt_,
      bufferArgs_,
      device_,
      kernel_func_name_,
      pre_alloc_);

  if (pre_alloc_) {
    auto interm_bufs = codegen_->getIntermediateBufs();
    preAllocIntermediateBufs(interm_bufs);
  }
}

void TensorExprKernel::recompile() {
  codegen_ = CreateCodeGen(
      "llvm_codegen", stmt_, bufferArgs_, device_, kernel_func_name_);
}

TensorExprKernel::TensorExprKernel(
    const std::shared_ptr<Graph>& subgraph,
    const std::string& kernel_func_name,
    std::unordered_map<c10::Symbol, NNCLoweringFunction> custom_lowerings,
    std::vector<int64_t> symbolic_shape_inputs,
    bool pre_alloc /*= false*/)
    : graph_(subgraph),
      code_(subgraph, ""),
      symbolic_shape_inputs_(std::move(symbolic_shape_inputs)),
      custom_lowerings_(std::move(custom_lowerings)),
      pre_alloc_(pre_alloc),
      kernel_func_name_(kernel_func_name) {
  allow_fallback_ = fallbackAllowed();
  if (!allow_fallback_) {
    compile();
    return;
  }

  use_fallback_ = fallbackEnforced();
  if (use_fallback_) {
    return;
  }

  try {
    compile();
  } catch (...) {
    use_fallback_ = true;
  }
}

void TensorExprKernel::run(Stack& stack) {
  if (!use_fallback_ && !allow_fallback_) {
    runKernel(stack);
  } else if (!use_fallback_ && allow_fallback_) {
    try {
      runKernel(stack);
    } catch (...) {
      fallback(stack);
    }
  } else {
    fallback(stack);
  }
}

std::vector<CodeGen::CallArg> TensorExprKernel::prepareRunArgs(
    const at::ArrayRef<IValue>& inputs,
    std::vector<at::Tensor>& outputs) {
  // TODO: preallocate `runArgs` during compilation and fill in values where
  // possible (e.g. for constant tensors)
  std::vector<CodeGen::CallArg> runArgs;
  runArgs.reserve(inputs.size() + bufOutputs_.size());

  for (auto& input : inputs) {
    if (input.isInt()) {
      runArgs.emplace_back(input.toInt());
    } else if (input.isDouble()) {
      runArgs.emplace_back(input.toDouble());
    } else if (input.isTensor()) {
      runArgs.emplace_back(input.toTensor().data_ptr());
    }
  }

  if (has_symbolic_shapes_) {
    // If there are symbolic shapes, then the output tensor size wouldn't have
    // been computed at compile time. That has to be done here by using the
    // symbolic shape input params passed in to this call.
    TORCH_INTERNAL_ASSERT(
        tensorOutputSymbolicSizes_.size() == bufOutputs_.size());
    TORCH_INTERNAL_ASSERT(tensorOutputSizes_.size() == bufOutputs_.size());
    TORCH_INTERNAL_ASSERT(tensorOutputStrides_.size() == bufOutputs_.size());
    for (size_t i = 0, e = bufOutputs_.size(); i < e; ++i) {
      tensorOutputSizes_[i].clear();
      for (auto t : tensorOutputSymbolicSizes_[i]) {
        if (t.AsNode<LongImm>()) {
          tensorOutputSizes_[i].emplace_back(immediateAs<int64_t>(t.node()));
        } else {
          auto input_pos = shapeSymbolInputPos_.at(t.node());
          TORCH_INTERNAL_ASSERT(input_pos < inputs.size());
          TORCH_INTERNAL_ASSERT(inputs[input_pos].isInt());
          tensorOutputSizes_[i].emplace_back(inputs[input_pos].toInt());
        }
      }
      tensorOutputStrides_[i] =
          TensorType::contiguousStridesOf(tensorOutputSizes_[i]);
    }
  }
  for (size_t i = 0, e = bufOutputs_.size(); i < e; ++i) {
    auto const& opts = tensorOutputTensorOptions_[i];
    outputs.emplace_back(codegen_->empty_strided(
        tensorOutputSizes_[i],
        tensorOutputStrides_[i],
        opts.dtype,
        opts.layout,
        opts.device,
        opts.pinned_memory));
    runArgs.emplace_back(outputs.back().data_ptr());
  }

  for (auto c : constants_) {
    runArgs.emplace_back(c.ptr);
  }

  return runArgs;
}

StmtPtr TensorExprKernel::getCodeGenStmt() {
  return codegen_->stmt();
}

void TensorExprKernel::runKernel(Stack& stack) {
  // Set up arguments (inputs, then outputs) for kernel call.
  auto inputs = last(stack, nInputs_);
  std::vector<at::Tensor> outputs;

  std::vector<CodeGen::CallArg> runArgs = prepareRunArgs(inputs, outputs);

  // Call the kernel.
  codegen_->call(runArgs);

  // Update the stack.
  drop(stack, nInputs_);
  for (auto& o : outputs) {
    push_one(stack, std::move(o));
  }
}

void TensorExprKernel::runFast(
    const std::vector<void*>& inputs,
    const std::vector<void*>& outputs) {
  std::vector<void*> args(inputs);
  args.reserve(inputs.size() + outputs.size() + constants_.size());
  args.insert(args.end(), outputs.begin(), outputs.end());

  // TODO: we can consider preallocating and pre-filling the args vector.
  for (auto c : constants_) {
    args.push_back(c.ptr);
  }

  // Call the kernel.
  codegen_->call_raw(args);
}<|MERGE_RESOLUTION|>--- conflicted
+++ resolved
@@ -778,15 +778,6 @@
       flattened->set_buffer_map(block_analysis->getBufferMap());
     }
   }
-
-<<<<<<< HEAD
-  l.prepareForCodegen();
-=======
-  if (pre_alloc_) {
-    auto interm_bufs = l.getIntermediateBufs();
-    preAllocIntermediateBufs(interm_bufs);
-  }
->>>>>>> 061e8da2
 
   l.prepareForCodegen();
 
@@ -1143,17 +1134,9 @@
   bufs_[v] = buf;
 }
 
-<<<<<<< HEAD
 void TensorExprKernel::preAllocIntermediateBufs(
     std::vector<BufPtr>& interm_bufs) {
-  for (auto it = interm_bufs.begin(); it != interm_bufs.end(); ++it) {
-=======
-std::vector<BufPtr> TensorExprKernel::preAllocIntermediateBufs(
-    const std::vector<BufPtr>& interm_bufs) {
-  std::vector<BufPtr> remaining_interm_bufs;
-  std::vector<std::pair<BufPtr, void*>> allocated_bufs;
-  for (auto buf : interm_bufs) {
->>>>>>> 061e8da2
+  for (auto buf: interm_bufs) {
     // Check if buf shape is static and compute its size if static.
     bool is_static = true;
     size_t size =
@@ -1167,23 +1150,14 @@
     }
     // Only allocate memory for static bufs.
     if (!is_static) {
-<<<<<<< HEAD
-=======
-      remaining_interm_bufs.push_back(buf);
->>>>>>> 061e8da2
       continue;
     }
     auto bp = (void*)malloc(size);
     if (!bp) {
-<<<<<<< HEAD
-=======
-      remaining_interm_bufs.push_back(buf);
->>>>>>> 061e8da2
       continue;
     }
     constants_.push_back({buf, bp});
   }
-  return remaining_interm_bufs;
 }
 
 BlockPtr TensorExprKernel::bindAllInputs() {
