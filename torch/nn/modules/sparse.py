# -*- coding: utf-8 -*-
from typing import Optional

import torch
from torch import Tensor
from torch.nn.parameter import Parameter

from .module import Module
from .. import functional as F
from .. import init


class Embedding(Module):
    r"""A simple lookup table that stores embeddings of a fixed dictionary and size.

    This module is often used to store word embeddings and retrieve them using indices.
    The input to the module is a list of indices, and the output is the corresponding
    word embeddings.

    Args:
        num_embeddings (int): size of the dictionary of embeddings
        embedding_dim (int): the size of each embedding vector
        padding_idx (int, optional): If specified, the entries at :attr:`padding_idx` do not contribute to the gradient;
                                     therefore, the embedding vector at :attr:`padding_idx` is not updated during training,
                                     i.e. it remains as a fixed "pad". For a newly constructed Embedding,
                                     the embedding vector at :attr:`padding_idx` will default to all zeros,
                                     but can be updated to another value to be used as the padding vector.
        max_norm (float, optional): If given, each embedding vector with norm larger than :attr:`max_norm`
                                    is renormalized to have norm :attr:`max_norm`.
        norm_type (float, optional): The p of the p-norm to compute for the :attr:`max_norm` option. Default ``2``.
        scale_grad_by_freq (boolean, optional): If given, this will scale gradients by the inverse of frequency of
                                                the words in the mini-batch. Default ``False``.
        sparse (bool, optional): If ``True``, gradient w.r.t. :attr:`weight` matrix will be a sparse tensor.
                                 See Notes for more details regarding sparse gradients.

    Attributes:
        weight (Tensor): the learnable weights of the module of shape (num_embeddings, embedding_dim)
                         initialized from :math:`\mathcal{N}(0, 1)`

    Shape:
        - Input: :math:`(*)`, IntTensor or LongTensor of arbitrary shape containing the indices to extract
        - Output: :math:`(*, H)`, where `*` is the input shape and :math:`H=\text{embedding\_dim}`

    .. note::
        Keep in mind that only a limited number of optimizers support
        sparse gradients: currently it's :class:`optim.SGD` (`CUDA` and `CPU`),
        :class:`optim.SparseAdam` (`CUDA` and `CPU`) and :class:`optim.Adagrad` (`CPU`)

    .. note::
        When :attr:`max_norm` is not ``None``, :class:`Embedding`'s forward method will modify the
        :attr:`weight` tensor in-place. Since tensors needed for gradient computations cannot be
        modified in-place, performing a differentiable operation on ``Embedding.weight`` before
        calling :class:`Embedding`'s forward method requires cloning ``Embedding.weight`` when
        :attr:`max_norm` is not ``None``. For example::

            n, d, m = 3, 5, 7
            embedding = nn.Embedding(n, d, max_norm=True)
            W = torch.randn((m, d), requires_grad=True)
            idx = torch.tensor([1, 2])
            a = embedding.weight.clone() @ W.t()  # weight must be cloned for this to be differentiable
            b = embedding(idx) @ W.t()  # modifies weight in-place
            out = (a.unsqueeze(0) + b.unsqueeze(1))
            loss = out.sigmoid().prod()
            loss.backward()

    Examples::

        >>> # an Embedding module containing 10 tensors of size 3
        >>> embedding = nn.Embedding(10, 3)
        >>> # a batch of 2 samples of 4 indices each
        >>> input = torch.LongTensor([[1,2,4,5],[4,3,2,9]])
        >>> embedding(input)
        tensor([[[-0.0251, -1.6902,  0.7172],
                 [-0.6431,  0.0748,  0.6969],
                 [ 1.4970,  1.3448, -0.9685],
                 [-0.3677, -2.7265, -0.1685]],

                [[ 1.4970,  1.3448, -0.9685],
                 [ 0.4362, -0.4004,  0.9400],
                 [-0.6431,  0.0748,  0.6969],
                 [ 0.9124, -2.3616,  1.1151]]])


        >>> # example with padding_idx
        >>> embedding = nn.Embedding(10, 3, padding_idx=0)
        >>> input = torch.LongTensor([[0,2,0,5]])
        >>> embedding(input)
        tensor([[[ 0.0000,  0.0000,  0.0000],
                 [ 0.1535, -2.0309,  0.9315],
                 [ 0.0000,  0.0000,  0.0000],
                 [-0.1655,  0.9897,  0.0635]]])

        >>> # example of changing `pad` vector
        >>> padding_idx = 0
        >>> embedding = nn.Embedding(3, 3, padding_idx=padding_idx)
        >>> embedding.weight
        Parameter containing:
        tensor([[ 0.0000,  0.0000,  0.0000],
                [-0.7895, -0.7089, -0.0364],
                [ 0.6778,  0.5803,  0.2678]], requires_grad=True)
        >>> with torch.no_grad():
        ...     embedding.weight[padding_idx] = torch.ones(3)
        >>> embedding.weight
        Parameter containing:
        tensor([[ 1.0000,  1.0000,  1.0000],
                [-0.7895, -0.7089, -0.0364],
                [ 0.6778,  0.5803,  0.2678]], requires_grad=True)
    """
    __constants__ = ['num_embeddings', 'embedding_dim', 'padding_idx', 'max_norm',
                     'norm_type', 'scale_grad_by_freq', 'sparse']

    num_embeddings: int
    embedding_dim: int
    padding_idx: Optional[int]
    max_norm: Optional[float]
    norm_type: float
    scale_grad_by_freq: bool
    weight: Tensor
    sparse: bool

    def __init__(self, num_embeddings: int, embedding_dim: int, padding_idx: Optional[int] = None,
                 max_norm: Optional[float] = None, norm_type: float = 2., scale_grad_by_freq: bool = False,
                 sparse: bool = False, _weight: Optional[Tensor] = None,
                 device=None, dtype=None) -> None:
        factory_kwargs = {'device': device, 'dtype': dtype}
        super(Embedding, self).__init__()
        self.num_embeddings = num_embeddings
        self.embedding_dim = embedding_dim
        if padding_idx is not None:
            if padding_idx > 0:
                assert padding_idx < self.num_embeddings, 'Padding_idx must be within num_embeddings'
            elif padding_idx < 0:
                assert padding_idx >= -self.num_embeddings, 'Padding_idx must be within num_embeddings'
                padding_idx = self.num_embeddings + padding_idx
        self.padding_idx = padding_idx
        self.max_norm = max_norm
        self.norm_type = norm_type
        self.scale_grad_by_freq = scale_grad_by_freq
        if _weight is None:
            self.weight = Parameter(torch.empty((num_embeddings, embedding_dim), **factory_kwargs))
            self.reset_parameters()
        else:
            assert list(_weight.shape) == [num_embeddings, embedding_dim], \
                'Shape of weight does not match num_embeddings and embedding_dim'
            self.weight = Parameter(_weight)

        self.sparse = sparse

    def reset_parameters(self) -> None:
        init.normal_(self.weight)
        self._fill_padding_idx_with_zero()

    def _fill_padding_idx_with_zero(self) -> None:
        if self.padding_idx is not None:
            with torch.no_grad():
                self.weight[self.padding_idx].fill_(0)

    def forward(self, input: Tensor) -> Tensor:
        return F.embedding(
            input, self.weight, self.padding_idx, self.max_norm,
            self.norm_type, self.scale_grad_by_freq, self.sparse)

    def extra_repr(self) -> str:
        s = '{num_embeddings}, {embedding_dim}'
        if self.padding_idx is not None:
            s += ', padding_idx={padding_idx}'
        if self.max_norm is not None:
            s += ', max_norm={max_norm}'
        if self.norm_type != 2:
            s += ', norm_type={norm_type}'
        if self.scale_grad_by_freq is not False:
            s += ', scale_grad_by_freq={scale_grad_by_freq}'
        if self.sparse is not False:
            s += ', sparse=True'
        return s.format(**self.__dict__)

    @classmethod
    def from_pretrained(cls, embeddings, freeze=True, padding_idx=None,
                        max_norm=None, norm_type=2., scale_grad_by_freq=False,
                        sparse=False):
        r"""Creates Embedding instance from given 2-dimensional FloatTensor.

        Args:
            embeddings (Tensor): FloatTensor containing weights for the Embedding.
                First dimension is being passed to Embedding as ``num_embeddings``, second as ``embedding_dim``.
            freeze (boolean, optional): If ``True``, the tensor does not get updated in the learning process.
                Equivalent to ``embedding.weight.requires_grad = False``. Default: ``True``
            padding_idx (int, optional): If specified, the entries at :attr:`padding_idx` do not contribute to the gradient;
                                         therefore, the embedding vector at :attr:`padding_idx` is not updated during training,
                                         i.e. it remains as a fixed "pad".
            max_norm (float, optional): See module initialization documentation.
            norm_type (float, optional): See module initialization documentation. Default ``2``.
            scale_grad_by_freq (boolean, optional): See module initialization documentation. Default ``False``.
            sparse (bool, optional): See module initialization documentation.

        Examples::

            >>> # FloatTensor containing pretrained weights
            >>> weight = torch.FloatTensor([[1, 2.3, 3], [4, 5.1, 6.3]])
            >>> embedding = nn.Embedding.from_pretrained(weight)
            >>> # Get embeddings for index 1
            >>> input = torch.LongTensor([1])
            >>> embedding(input)
            tensor([[ 4.0000,  5.1000,  6.3000]])
        """
        assert embeddings.dim() == 2, \
            'Embeddings parameter is expected to be 2-dimensional'
        rows, cols = embeddings.shape
        embedding = cls(
            num_embeddings=rows,
            embedding_dim=cols,
            _weight=embeddings,
            padding_idx=padding_idx,
            max_norm=max_norm,
            norm_type=norm_type,
            scale_grad_by_freq=scale_grad_by_freq,
            sparse=sparse)
        embedding.weight.requires_grad = not freeze
        return embedding


class EmbeddingBag(Module):
    r"""Computes sums or means of 'bags' of embeddings, without instantiating the
    intermediate embeddings.

    For bags of constant length, no :attr:`per_sample_weights`, no indices equal to :attr:`padding_idx`,
    and with 2D inputs, this class

        * with ``mode="sum"`` is equivalent to :class:`~torch.nn.Embedding` followed by ``torch.sum(dim=1)``,
        * with ``mode="mean"`` is equivalent to :class:`~torch.nn.Embedding` followed by ``torch.mean(dim=1)``,
        * with ``mode="max"`` is equivalent to :class:`~torch.nn.Embedding` followed by ``torch.max(dim=1)``.

    However, :class:`~torch.nn.EmbeddingBag` is much more time and memory efficient than using a chain of these
    operations.

    EmbeddingBag also supports per-sample weights as an argument to the forward
    pass. This scales the output of the Embedding before performing a weighted
    reduction as specified by ``mode``. If :attr:`per_sample_weights` is passed, the
    only supported ``mode`` is ``"sum"``, which computes a weighted sum according to
    :attr:`per_sample_weights`.

    Args:
        num_embeddings (int): size of the dictionary of embeddings
        embedding_dim (int): the size of each embedding vector
        max_norm (float, optional): If given, each embedding vector with norm larger than :attr:`max_norm`
                                    is renormalized to have norm :attr:`max_norm`.
        norm_type (float, optional): The p of the p-norm to compute for the :attr:`max_norm` option. Default ``2``.
        scale_grad_by_freq (boolean, optional): if given, this will scale gradients by the inverse of frequency of
                                                the words in the mini-batch. Default ``False``.
                                                Note: this option is not supported when ``mode="max"``.
        mode (string, optional): ``"sum"``, ``"mean"`` or ``"max"``. Specifies the way to reduce the bag.
                                 ``"sum"`` computes the weighted sum, taking :attr:`per_sample_weights`
                                 into consideration. ``"mean"`` computes the average of the values
                                 in the bag, ``"max"`` computes the max value over each bag.
                                 Default: ``"mean"``
        sparse (bool, optional): if ``True``, gradient w.r.t. :attr:`weight` matrix will be a sparse tensor. See
                                 Notes for more details regarding sparse gradients. Note: this option is not
                                 supported when ``mode="max"``.
        include_last_offset (bool, optional): if ``True``, :attr:`offsets` has one additional element, where the last element
                                      is equivalent to the size of `indices`. This matches the CSR format.
        padding_idx (int, optional): If specified, the entries at :attr:`padding_idx` do not contribute to the
                                     gradient; therefore, the embedding vector at :attr:`padding_idx` is not updated
<<<<<<< HEAD
                                     during training, i.e. it remains as a fixed “pad”. For a newly constructed
=======
                                     during training, i.e. it remains as a fixed "pad". For a newly constructed
>>>>>>> 078fadaa
                                     EmbeddingBag, the embedding vector at :attr:`padding_idx` will default to all
                                     zeros, but can be updated to another value to be used as the padding vector.
                                     Note that the embedding vector at :attr:`padding_idx` is excluded from the
                                     reduction.

    Attributes:
        weight (Tensor): the learnable weights of the module of shape `(num_embeddings, embedding_dim)`
                         initialized from :math:`\mathcal{N}(0, 1)`.

    Examples::

        >>> # an EmbeddingBag module containing 10 tensors of size 3
        >>> embedding_sum = nn.EmbeddingBag(10, 3, mode='sum')
        >>> # a batch of 2 samples of 4 indices each
        >>> input = torch.tensor([1,2,4,5,4,3,2,9], dtype=torch.long)
        >>> offsets = torch.tensor([0,4], dtype=torch.long)
        >>> embedding_sum(input, offsets)
        tensor([[-0.8861, -5.4350, -0.0523],
                [ 1.1306, -2.5798, -1.0044]])

        >>> # Example with padding_idx
        >>> embedding_sum = nn.EmbeddingBag(10, 3, mode='sum', padding_idx=2)
        >>> input = torch.tensor([2, 2, 2, 2, 4, 3, 2, 9], dtype=torch.long)
        >>> offsets = torch.tensor([0,4], dtype=torch.long)
        >>> embedding_sum(input, offsets)
        tensor([[ 0.0000,  0.0000,  0.0000],
                [-0.7082,  3.2145, -2.6251]])

        >>> # An EmbeddingBag can be loaded from an Embedding like so
        >>> embedding = nn.Embedding(10, 3, padding_idx=2)
        >>> embedding_sum = nn.EmbeddingBag.from_pretrained(
                embedding.weight,
                padding_idx=embedding.padding_idx,
                mode='sum')
    """
    __constants__ = ['num_embeddings', 'embedding_dim', 'max_norm', 'norm_type',
                     'scale_grad_by_freq', 'mode', 'sparse', 'include_last_offset',
                     'padding_idx']

    num_embeddings: int
    embedding_dim: int
    max_norm: Optional[float]
    norm_type: float
    scale_grad_by_freq: bool
    weight: Tensor
    mode: str
    sparse: bool
    include_last_offset: bool
    padding_idx: Optional[int]

    def __init__(self, num_embeddings: int, embedding_dim: int,
                 max_norm: Optional[float] = None, norm_type: float = 2., scale_grad_by_freq: bool = False,
                 mode: str = 'mean', sparse: bool = False, _weight: Optional[Tensor] = None,
                 include_last_offset: bool = False, padding_idx: Optional[int] = None,
                 device=None, dtype=None) -> None:
        factory_kwargs = {'device': device, 'dtype': dtype}
        super(EmbeddingBag, self).__init__()
        self.num_embeddings = num_embeddings
        self.embedding_dim = embedding_dim
        self.max_norm = max_norm
        self.norm_type = norm_type
        self.scale_grad_by_freq = scale_grad_by_freq
        if padding_idx is not None:
            if padding_idx > 0:
                assert padding_idx < self.num_embeddings, 'padding_idx must be within num_embeddings'
            elif padding_idx < 0:
                assert padding_idx >= -self.num_embeddings, 'padding_idx must be within num_embeddings'
                padding_idx = self.num_embeddings + padding_idx
        self.padding_idx = padding_idx
        if _weight is None:
            self.weight = Parameter(torch.empty((num_embeddings, embedding_dim), **factory_kwargs))
            self.reset_parameters()
        else:
            assert list(_weight.shape) == [num_embeddings, embedding_dim], \
                'Shape of weight does not match num_embeddings and embedding_dim'
            self.weight = Parameter(_weight)
        self.mode = mode
        self.sparse = sparse
        self.include_last_offset = include_last_offset

    def reset_parameters(self) -> None:
        init.normal_(self.weight)
        self._fill_padding_idx_with_zero()

    def _fill_padding_idx_with_zero(self) -> None:
        if self.padding_idx is not None:
            with torch.no_grad():
                self.weight[self.padding_idx].fill_(0)

    def forward(self, input: Tensor, offsets: Optional[Tensor] = None, per_sample_weights: Optional[Tensor] = None) -> Tensor:
        """Forward pass of EmbeddingBag.

        Args:
            input (Tensor): Tensor containing bags of indices into the embedding matrix.
            offsets (Tensor, optional): Only used when :attr:`input` is 1D. :attr:`offsets` determines
                the starting index position of each bag (sequence) in :attr:`input`.
            per_sample_weights (Tensor, optional): a tensor of float / double weights, or None
                to indicate all weights should be taken to be ``1``. If specified, :attr:`per_sample_weights`
                must have exactly the same shape as input and is treated as having the same
                :attr:`offsets`, if those are not ``None``. Only supported for ``mode='sum'``.

        Returns:
            Tensor output shape of `(B, embedding_dim)`.

        .. note::

            A few notes about ``input`` and ``offsets``:

            - :attr:`input` and :attr:`offsets` have to be of the same type, either int or long

            - If :attr:`input` is 2D of shape `(B, N)`, it will be treated as ``B`` bags (sequences)
              each of fixed length ``N``, and this will return ``B`` values aggregated in a way
              depending on the :attr:`mode`. :attr:`offsets` is ignored and required to be ``None`` in this case.

            - If :attr:`input` is 1D of shape `(N)`, it will be treated as a concatenation of
              multiple bags (sequences).  :attr:`offsets` is required to be a 1D tensor containing the
              starting index positions of each bag in :attr:`input`. Therefore, for :attr:`offsets` of shape `(B)`,
              :attr:`input` will be viewed as having ``B`` bags. Empty bags (i.e., having 0-length) will have
              returned vectors filled by zeros.
        """
        return F.embedding_bag(input, self.weight, offsets,
                               self.max_norm, self.norm_type,
                               self.scale_grad_by_freq, self.mode, self.sparse,
                               per_sample_weights, self.include_last_offset,
                               self.padding_idx)

    def extra_repr(self) -> str:
        s = '{num_embeddings}, {embedding_dim}'
        if self.max_norm is not None:
            s += ', max_norm={max_norm}'
        if self.norm_type != 2:
            s += ', norm_type={norm_type}'
        if self.scale_grad_by_freq is not False:
            s += ', scale_grad_by_freq={scale_grad_by_freq}'
        s += ', mode={mode}'
        if self.padding_idx is not None:
            s += ', padding_idx={padding_idx}'
        return s.format(**self.__dict__)

    @classmethod
    def from_pretrained(cls, embeddings: Tensor, freeze: bool = True, max_norm: Optional[float] = None,
                        norm_type: float = 2., scale_grad_by_freq: bool = False,
                        mode: str = 'mean', sparse: bool = False, include_last_offset: bool = False,
                        padding_idx: Optional[int] = None) -> 'EmbeddingBag':
        r"""Creates EmbeddingBag instance from given 2-dimensional FloatTensor.

        Args:
            embeddings (Tensor): FloatTensor containing weights for the EmbeddingBag.
                First dimension is being passed to EmbeddingBag as 'num_embeddings', second as 'embedding_dim'.
            freeze (boolean, optional): If ``True``, the tensor does not get updated in the learning process.
                Equivalent to ``embeddingbag.weight.requires_grad = False``. Default: ``True``
            max_norm (float, optional): See module initialization documentation. Default: ``None``
            norm_type (float, optional): See module initialization documentation. Default ``2``.
            scale_grad_by_freq (boolean, optional): See module initialization documentation. Default ``False``.
            mode (string, optional): See module initialization documentation. Default: ``"mean"``
            sparse (bool, optional): See module initialization documentation. Default: ``False``.
            include_last_offset (bool, optional): See module initialization documentation. Default: ``False``.
            padding_idx (int, optional): See module initialization documentation. Default: ``None``.

        Examples::

            >>> # FloatTensor containing pretrained weights
            >>> weight = torch.FloatTensor([[1, 2.3, 3], [4, 5.1, 6.3]])
            >>> embeddingbag = nn.EmbeddingBag.from_pretrained(weight)
            >>> # Get embeddings for index 1
            >>> input = torch.LongTensor([[1, 0]])
            >>> embeddingbag(input)
            tensor([[ 2.5000,  3.7000,  4.6500]])
        """
        assert embeddings.dim() == 2, \
            'Embeddings parameter is expected to be 2-dimensional'
        rows, cols = embeddings.shape
        embeddingbag = cls(
            num_embeddings=rows,
            embedding_dim=cols,
            _weight=embeddings,
            max_norm=max_norm,
            norm_type=norm_type,
            scale_grad_by_freq=scale_grad_by_freq,
            mode=mode,
            sparse=sparse,
            include_last_offset=include_last_offset,
            padding_idx=padding_idx)
        embeddingbag.weight.requires_grad = not freeze
        return embeddingbag<|MERGE_RESOLUTION|>--- conflicted
+++ resolved
@@ -1,4 +1,3 @@
-# -*- coding: utf-8 -*-
 from typing import Optional
 
 import torch
@@ -260,11 +259,7 @@
                                       is equivalent to the size of `indices`. This matches the CSR format.
         padding_idx (int, optional): If specified, the entries at :attr:`padding_idx` do not contribute to the
                                      gradient; therefore, the embedding vector at :attr:`padding_idx` is not updated
-<<<<<<< HEAD
-                                     during training, i.e. it remains as a fixed “pad”. For a newly constructed
-=======
                                      during training, i.e. it remains as a fixed "pad". For a newly constructed
->>>>>>> 078fadaa
                                      EmbeddingBag, the embedding vector at :attr:`padding_idx` will default to all
                                      zeros, but can be updated to another value to be used as the padding vector.
                                      Note that the embedding vector at :attr:`padding_idx` is excluded from the
