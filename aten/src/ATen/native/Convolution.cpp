--- conflicted
+++ resolved
@@ -593,9 +593,8 @@
   if (!tensor.defined()) {
     return at::Tensor();
   }
-  auto memory_format = tensor.suggest_memory_format();
   int64_t n = tensor.sizes()[dim] / groups;
-  return tensor.narrow(dim, n * g, n).contiguous(memory_format);
+  return tensor.narrow(dim, n * g, n).contiguous();
 }
 
 
@@ -1122,60 +1121,6 @@
 #else
       TORCH_INTERNAL_ASSERT(false, "Mkldnn backend was selected in PyTorch compiled without mkldnn support");
 #endif
-<<<<<<< HEAD
-  } else if (params.use_xnnpack(input, weight, bias)) {
-    // Using prepacked conv is preferred, but XNNPACK is still the fastest
-    // option for NHWC.
-    output = xnnpack::convolution2d(
-        input,
-        weight,
-        bias,
-        params.padding,
-        params.stride,
-        params.dilation,
-        params.groups);
-  } else if (params.use_cpu_depthwise3x3_winograd(input, weight, bias)) {
-    output = convolution_depthwise3x3_winograd_stub(
-        input.device().type(),
-        input,
-        weight,
-        bias,
-        params.stride,
-        params.padding,
-        params.groups);
-  } else if (
-        !params.transposed && (input.ndimension() == 5) &&
-        (input.device().is_cpu()) &&
-        !params.is_dilated()) {
-      // fast path for grouped conv3d
-      output = at::slow_conv3d(
-          input,
-          weight,
-          weight.sizes().slice(2),
-          bias,
-          params.stride,
-          params.padding);
-  } else if (input.device().is_cpu() || input.is_cuda()) {
-    bool is_channels_last_supported = (input.ndimension() == 4) &&
-        !params.use_nnpack(input, weight) && input.device().is_cpu();
-    if (is_channels_last_supported) {
-      auto memory_format = input.suggest_memory_format();
-      input = input.contiguous(memory_format);
-    } else {
-      input = input.contiguous();
-    }
-    if (params.groups == 1) {
-      output = at::_convolution_nogroup(
-          input, weight, bias, params.stride, params.padding, params.dilation, params.transposed, params.output_padding);
-    } else {
-      std::vector<Tensor> outputs(params.groups);
-      for (const auto g : c10::irange(params.groups)) {
-        auto input_g = subtensor(input, 1, params.groups, g);
-        auto weight_g = subtensor(weight, 0, params.groups, g);
-        auto bias_g = subtensor(bias, 0, params.groups, g);
-        outputs[g] = at::_convolution_nogroup(
-            input_g, weight_g, bias_g, params.stride, params.padding, params.dilation, params.transposed, params.output_padding);
-=======
       break;
     case ConvBackend::MkldnnEmpty:
 #if AT_MKLDNN_ENABLED()
@@ -1221,7 +1166,6 @@
           outputs[g] = _convolution_nogroup_backend(input_g, weight_g, bias_g, backend, params);
         }
         output = at::cat(outputs, 1);
->>>>>>> 8cc9ec2f
       }
       break;
   }
