#include <type_traits>

#include <ATen/ATen.h>
#include <ATen/AccumulateType.h>
#include <ATen/Dispatch.h>
#include <ATen/NativeFunctions.h>
#include <ATen/Parallel.h>
#include <ATen/cpu/vec/vec256/vec256.h>

namespace at {

namespace native {

namespace {

Tensor gemm_nt(const Tensor& a, const Tensor& b) {
  auto a_ = a.view({a.size(0) * a.size(1), a.size(2)});
  auto b_ = b.transpose(1, 0);
  auto c_ = at::native::matmul(a_, b_);
  return c_.view({a.size(0), a.size(1), b.size(0)});
}

// compute q = (q + q_bias) / sqrt(dim_per_head), k = k + k_bias, v = v + v_bias
std::tuple<Tensor, Tensor, Tensor> transform_bias_rescale_qkv(
    const Tensor& qkv,
    const Tensor& qkv_bias) {
  auto B = qkv.size(0);
  auto T = qkv.size(1);
  auto _3D = qkv.size(2);
  auto D = _3D / 3;
  auto dim_per_head = 64;
  auto num_head = D / dim_per_head;
  auto q_k_v = at::empty({3, B, num_head, T, dim_per_head}, qkv.options());

  AT_DISPATCH_FLOATING_TYPES_AND2(
      ScalarType::Half,
      ScalarType::BFloat16,
      qkv.scalar_type(),
      "transform_bias_rescale_qkv",
      [&] {
        scalar_t* qkv_data = qkv.data_ptr<scalar_t>();
        scalar_t* qkv_bias_data = qkv_bias.data_ptr<scalar_t>();
        scalar_t* q_k_v_data = q_k_v.data_ptr<scalar_t>();

        int64_t grain_size =
            std::min(internal::GRAIN_SIZE / (3 * dim_per_head), (int64_t)1);
        parallel_for(
            0, B * num_head * T, grain_size, [&](int64_t begin, int64_t end) {
              for (auto i : c10::irange(begin, end)) {
                auto t = i % T;
                i /= T;
                auto nh = i % num_head;
                i /= num_head;
                auto b = i;
                using Vec = vec::Vectorized<scalar_t>;
                auto V = vec::Vectorized<scalar_t>::size();
                // TODO: handle epilogue
                for (auto dh = 0; dh < dim_per_head / V; dh += V) {
                  auto d = nh * dim_per_head + dh;
                  // load
                  auto q_bias_data = Vec::loadu(&qkv_bias_data[d + 0 * D]);
                  auto k_bias_data = Vec::loadu(&qkv_bias_data[d + 1 * D]);
                  auto v_bias_data = Vec::loadu(&qkv_bias_data[d + 2 * D]);

                  auto q_data =
                      Vec::loadu(&qkv_data[b * _3D * T + t * _3D + d + 0 * D]) +
                      q_bias_data;
                  auto k_data =
                      Vec::loadu(&qkv_data[b * _3D * T + t * _3D + d + 1 * D]) +
                      k_bias_data;
                  auto v_data =
                      Vec::loadu(&qkv_data[b * _3D * T + t * _3D + d + 2 * D]) +
                      v_bias_data;

                  q_data = q_data / Vec(8.0);

                  q_data.store(&q_k_v_data
                                   [0 * B * num_head * T * dim_per_head +
                                    b * num_head * T * dim_per_head +
                                    num_head * T * dim_per_head +
                                    t * dim_per_head + dh]);
                  k_data.store(&q_k_v_data
                                   [1 * B * num_head * T * dim_per_head +
                                    b * num_head * T * dim_per_head +
                                    num_head * T * dim_per_head +
                                    t * dim_per_head + dh]);
                  v_data.store(&q_k_v_data
                                   [2 * B * num_head * T * dim_per_head +
                                    b * num_head * T * dim_per_head +
                                    num_head * T * dim_per_head +
                                    t * dim_per_head + dh]);
                }
              }
            });
      });
  auto q_k_v_s =
      at::native::split(q_k_v.view({3 * B, num_head, T, dim_per_head}), B, 0);
  return std::make_tuple(q_k_v_s[0], q_k_v_s[1], q_k_v_s[2]);
}

Tensor bmm_nt(const Tensor& a, const Tensor& b) {
  auto a_ = a.view({a.size(0) * a.size(1), a.size(2), a.size(3)});
  auto b_ = b.view({b.size(0) * b.size(1), b.size(2), b.size(3)});
  auto bt_ = b_.transpose(2, 1);
  // TODO: are these a single call to cublas batched matmul?
  auto c_ = at::matmul(a_, bt_);
  return c_.view({a.size(0), a.size(1), a.size(2), b.size(2)});
}

void masked_softmax_dropout(
    const Tensor& attn_scores,
    const c10::optional<Tensor>& attn_mask) {
  auto B = attn_scores.size(0);
  auto num_heads = attn_scores.size(1);
  auto T = attn_scores.size(2);
  if (attn_mask) {
    TORCH_CHECK(attn_mask->is_contiguous());
  }
  AT_DISPATCH_FLOATING_TYPES_AND2(
      ScalarType::Half,
      ScalarType::BFloat16,
      attn_scores.scalar_type(),
      "masked_softmax_dropout",
      [&] {
        using accscalar_t = acc_type<scalar_t, false>;
        // TODO: proper implementation with masking.
        scalar_t* attn_scores_data = attn_scores.data_ptr<scalar_t>();
        int64_t grain_size = std::min(internal::GRAIN_SIZE / T, (int64_t)1);
        parallel_for(
            0, B * num_heads * T, grain_size, [&](int64_t begin, int64_t end) {
              for (const auto i : c10::irange(begin, end)) {
                using Vec = vec::Vectorized<scalar_t>;
                auto V = vec::Vectorized<scalar_t>::size();

                scalar_t* input_data = attn_scores_data + i * T;
                auto max_input = Vec(std::numeric_limits<scalar_t>::lowest());
                // TODO: handle epilogue
                for (auto t = 0; t < T; t += V) {
                  auto v = Vec::loadu(&input_data[t]);
                  max_input = vec::maximum(max_input, v);
                }

                auto hmax = std::numeric_limits<scalar_t>::lowest();
                for (auto i = 0; i < V; ++i) {
                  hmax = std::max(max_input[i], hmax);
                }
                accscalar_t hsum = 0;
                for (auto t = 0; t < T; t += V) {
                  auto v = Vec::loadu(&input_data[t]);
                  // TODO: vectorize in accscalar_t?
                  for (auto i = 0; i < V; ++i) {
                    hsum += std::exp(static_cast<accscalar_t>(v[i]) - hmax);
                  }
                }
                auto inv_denominator = 1.0 / hsum;
                for (auto t = 0; t < T; t += V) {
                  Vec v = Vec::loadu(&input_data[t]);

<<<<<<< HEAD
                  using AccVec = vec::Vectorized<accscalar_t>;
                  AccVec av = at::vec::cast<accscalar_t, scalar_t>(v);
                  AccVec hmax_v = static_cast<accscalar_t>(hmax);
                  av = (av - hmax_v).exp() * AccVec(inv_denominator);
                  v = at::vec::cast<scalar_t, accscalar_t>(av);
                  v.store(&input_data[t]);
=======
                  // TODO: vectorize in accscalar_t?
                  // TODO this faster solution does not work on Android build
                  /*
                  for (auto i = 0; i < V; ++i) {
                    v[i] = static_cast<scalar_t>(std::exp(static_cast<accscalar_t>(v[i]) - hmax) * inv_denominator);
                  }
                  v.store(&input_data[t]);
                  */
                  for (auto i = 0; i < V; ++i) {
                    input_data[t + i] = static_cast<scalar_t>(std::exp(static_cast<accscalar_t>(v[i]) - hmax) * inv_denominator);
                  }
>>>>>>> b313b33d
                }
              }
            });
      });
}

Tensor bmm_nn(const Tensor& a, const Tensor& b) {
  auto a_ = a.view({a.size(0) * a.size(1), a.size(2), a.size(3)});
  auto b_ = b.view({b.size(0) * b.size(1), b.size(2), b.size(3)});
  // TODO: are these a single call to cublas batched matmul?
  auto c_ = at::matmul(a_, b_);
  return c_.view({a.size(0), a.size(1), a.size(2), b.size(3)});
}

Tensor transform_0213(const Tensor& a) {
  // TODO: check perf vs dedicated kernel.
  return a.permute({0, 2, 1, 3})
      .contiguous()
      .view({a.size(0), a.size(2), a.size(1) * a.size(3)});
}

Tensor gemm_nt_bias(const Tensor& a, const Tensor& b, const Tensor& c) {
  auto a_ = a.view({a.size(0) * a.size(1), a.size(2)});
  // TODO: should be b.transpose(1, 0)?
  auto r_ = at::native::linear(a_, b, c);
  return r_.view({a.size(0), a.size(1), r_.size(1)});
}

} // namespace

Tensor multi_head_self_attention_cpu(
    const Tensor& query,
    const Tensor& qkv_weight,
    const Tensor& qkv_bias,
    const Tensor& proj_weight,
    const Tensor& proj_bias,
    const c10::optional<Tensor>& mask) {
  // query shape: [B, T, D]
  // qkv_weight shape: [3 * D, D]

  // shape: [B, T, 3 x D]
  auto qkv = gemm_nt(query, qkv_weight);

  // shape: 3 x [B, num_head, T, dim_per_head]
  auto q_k_v = transform_bias_rescale_qkv(qkv, qkv_bias);
  auto q = std::get<0>(q_k_v);
  auto k = std::get<1>(q_k_v);
  auto v = std::get<2>(q_k_v);

  // shape: [B, num_head, T, T]
  auto qkt = bmm_nt(q, k);

  // shape: [B, num_head, T, T]
  masked_softmax_dropout(qkt, mask);

  // shape: [B, num_head, T, dim_per_head]
  auto attn_ctx = bmm_nn(qkt, v);

  // shape: [B, T, D]
  auto attn = transform_0213(attn_ctx);

  // shape: [B, T, D]
  auto proj = gemm_nt_bias(attn, proj_weight, proj_bias);

  return proj;
}

} // namespace native
} // namespace at<|MERGE_RESOLUTION|>--- conflicted
+++ resolved
@@ -156,26 +156,12 @@
                 for (auto t = 0; t < T; t += V) {
                   Vec v = Vec::loadu(&input_data[t]);
 
-<<<<<<< HEAD
                   using AccVec = vec::Vectorized<accscalar_t>;
                   AccVec av = at::vec::cast<accscalar_t, scalar_t>(v);
                   AccVec hmax_v = static_cast<accscalar_t>(hmax);
                   av = (av - hmax_v).exp() * AccVec(inv_denominator);
                   v = at::vec::cast<scalar_t, accscalar_t>(av);
                   v.store(&input_data[t]);
-=======
-                  // TODO: vectorize in accscalar_t?
-                  // TODO this faster solution does not work on Android build
-                  /*
-                  for (auto i = 0; i < V; ++i) {
-                    v[i] = static_cast<scalar_t>(std::exp(static_cast<accscalar_t>(v[i]) - hmax) * inv_denominator);
-                  }
-                  v.store(&input_data[t]);
-                  */
-                  for (auto i = 0; i < V; ++i) {
-                    input_data[t + i] = static_cast<scalar_t>(std::exp(static_cast<accscalar_t>(v[i]) - hmax) * inv_denominator);
-                  }
->>>>>>> b313b33d
                 }
               }
             });
