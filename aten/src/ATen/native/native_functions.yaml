# See README.md in this directory for more guidance

# *********NB: _cast_* operators are DEPRECATED and will be removed
# eventually. These were previously used before TorchScript IR supported
# representing ScalarType's. They are now superseded by usage of
# `aten::to()`. The ops remain here for backward compatibility purposes.

# DEPRECATED. DO NOT USE
- func: _cast_Byte(Tensor self, bool non_blocking=False) -> Tensor
  use_c10_dispatcher: full
  variants: function

# DEPRECATED. DO NOT USE
- func: _cast_Char(Tensor self, bool non_blocking=False) -> Tensor
  use_c10_dispatcher: full
  variants: function

# DEPRECATED. DO NOT USE
- func: _cast_Double(Tensor self, bool non_blocking=False) -> Tensor
  use_c10_dispatcher: full
  variants: function

# DEPRECATED. DO NOT USE
- func: _cast_Float(Tensor self, bool non_blocking=False) -> Tensor
  use_c10_dispatcher: full
  variants: function

# DEPRECATED. DO NOT USE
- func: _cast_Int(Tensor self, bool non_blocking=False) -> Tensor
  use_c10_dispatcher: full
  variants: function

# DEPRECATED. DO NOT USE
- func: _cast_Long(Tensor self, bool non_blocking=False) -> Tensor
  use_c10_dispatcher: full
  variants: function

# DEPRECATED. DO NOT USE
- func: _cast_Short(Tensor self, bool non_blocking=False) -> Tensor
  use_c10_dispatcher: full
  variants: function

# DEPRECATED. DO NOT USE
- func: _cast_Half(Tensor self, bool non_blocking=False) -> Tensor
  use_c10_dispatcher: full
  variants: function

# Computes the gradient of current tensor w.r.t. graph leaves.
- func: backward(Tensor self, Tensor? gradient=None, bool? retain_graph=None, bool create_graph=False) -> ()
  manual_kernel_registration: True
  variants: method

# DEPRECATED. Sets the tensor data held by this `Variable` to be the same as
# `new_data`.  It requires that `new_data` and `Variable` have compatible tensor
# type, by checking `_has_compatible_shallow_copy_type(this, new_data)`.
#
# This function is deprecated because it doesn't really make sense in a world
# where Variables *are* Tensors (as opposed to them containing tensors, which
# is what the previous interpretation was.)
- func: set_data(Tensor(a!) self, Tensor new_data) -> ()
  use_c10_dispatcher: full
  manual_kernel_registration: True
  variants: method

- func: data(Tensor self) -> Tensor
  use_c10_dispatcher: full
  manual_kernel_registration: True
  variants: method

# True if this `Variable` is a leaf and thus does not have a `grad_fn`.
- func: is_leaf(Tensor self) -> bool
  use_c10_dispatcher: full
  manual_kernel_registration: True
  variants: method

# Returns the output index of this variable from the forward operation that
# produced it.  Conversely, it returns the input index of the gradient `Node` to
# which this `Variable` is connected (because in the gradient computation,
# inputs and outputs switch meaning).  For example:
#
#   y0, y1, y2 = f(x)
#   assert y0.output_nr == 0
#   assert y1.output_nr == 1
#   assert y2.output_nr == 2
#
- func: output_nr(Tensor self) -> int
  use_c10_dispatcher: full
  manual_kernel_registration: True
  variants: method

- func: _version(Tensor self) -> int
  use_c10_dispatcher: full
  manual_kernel_registration: True
  variants: method

- func: requires_grad_(Tensor(a!) self, bool requires_grad=True) -> Tensor(a!)
  manual_kernel_registration: True
  variants: method

# Enables .grad attribute for non-leaf Tensors.
- func: retain_grad(Tensor(a!) self) -> ()
  use_c10_dispatcher: full
  manual_kernel_registration: True
  variants: method

- func: rename_(Tensor(a!) self, Dimname[]? names) -> Tensor(a!)
  variants: method

- func: rename(Tensor(a) self, Dimname[]? names) -> Tensor(a)
  variants: method

- func: align_to(Tensor(a) self, Dimname[] names) -> Tensor(a)
  variants: method

- func: align_to.ellipsis_idx(Tensor(a) self, Dimname[] order, int ellipsis_idx) -> Tensor(a)
  variants: method

- func: align_as(Tensor self, Tensor other) -> Tensor
  use_c10_dispatcher: full
  variants: method

- func: align_tensors(Tensor[] tensors) -> Tensor[]
  use_c10_dispatcher: full

- func: refine_names(Tensor(a) self, Dimname[] names) -> Tensor(a)
  variants: method

- func: unflatten.Dimname(Tensor self, Dimname dim, int[] sizes, Dimname[] names) -> Tensor
  variants: method

- func: unflatten.int(Tensor self, int dim, int[] sizes, Dimname[] names) -> Tensor
  variants: method

- func: _use_cudnn_ctc_loss(Tensor log_probs, Tensor targets, int[] input_lengths, int[] target_lengths, int blank) -> bool
  use_c10_dispatcher: full
  dispatch:
    CUDA: _use_cudnn_ctc_loss

- func: _cudnn_ctc_loss(Tensor log_probs, Tensor targets, int[] input_lengths, int[] target_lengths, int blank, bool deterministic, bool zero_infinity) -> (Tensor, Tensor)
  use_c10_dispatcher: full
  dispatch:
    CUDA: _cudnn_ctc_loss

- func: _use_cudnn_rnn_flatten_weight() -> bool
  use_c10_dispatcher: full

- func: _cudnn_rnn_flatten_weight(Tensor[] weight_arr, int weight_stride0, int input_size, int mode, int hidden_size, int num_layers, bool batch_first, bool bidirectional) -> Tensor
  use_c10_dispatcher: full
  dispatch:
    CUDA: _cudnn_rnn_flatten_weight

- func: _cudnn_rnn(Tensor input, Tensor[] weight, int weight_stride0, Tensor? weight_buf, Tensor hx, Tensor? cx, int mode, int hidden_size, int num_layers, bool batch_first, float dropout, bool train, bool bidirectional, int[] batch_sizes, Tensor? dropout_state) -> (Tensor, Tensor, Tensor, Tensor, Tensor)
  dispatch:
    CUDA: _cudnn_rnn

- func: _cudnn_rnn_backward(Tensor input, Tensor[] weight, int weight_stride0, Tensor weight_buf, Tensor hx, Tensor? cx, Tensor output, Tensor? grad_output, Tensor? grad_hy, Tensor? grad_cy, int mode, int hidden_size, int num_layers, bool batch_first, float dropout, bool train, bool bidirectional, int[] batch_sizes, Tensor? dropout_state, Tensor reserve, bool[4] output_mask) -> (Tensor, Tensor, Tensor, Tensor[])
  dispatch:
    CUDA: _cudnn_rnn_backward

- func: _cudnn_init_dropout_state(float dropout, bool train, int dropout_seed, *, ScalarType? dtype=None, Layout? layout=None, Device? device=None, bool? pin_memory=False) -> Tensor
  use_c10_dispatcher: full
  dispatch:
    CUDA: _cudnn_init_dropout_state

- func: _debug_has_internal_overlap(Tensor self) -> int
  use_c10_dispatcher: full
  variants: function

- func: _fused_dropout(Tensor self, float p, Generator? generator=None) -> (Tensor, Tensor)
  variants: function
  dispatch:
     CUDA: fused_dropout_cuda

- func: _masked_scale(Tensor self, Tensor mask, float scale) -> Tensor
  use_c10_dispatcher: full
  variants: function
  dispatch:
     CUDA: masked_scale_cuda

- func: _sobol_engine_draw(Tensor quasi, int n, Tensor sobolstate, int dimension, int num_generated, ScalarType? dtype) -> (Tensor, Tensor)
  use_c10_dispatcher: full

- func: _sobol_engine_ff_(Tensor(a!) self, int n, Tensor sobolstate, int dimension, int num_generated) -> Tensor(a!)

- func: _sobol_engine_scramble_(Tensor(a!) self, Tensor ltm, int dimension) -> Tensor(a!)

- func: _sobol_engine_initialize_state_(Tensor(a!) self, int dimension) -> Tensor(a!)

- func: _reshape_from_tensor(Tensor self, Tensor shape) -> Tensor
  use_c10_dispatcher: full

- func: _shape_as_tensor(Tensor self) -> Tensor
  use_c10_dispatcher: full

- func: dropout(Tensor input, float p, bool train) -> Tensor
  use_c10_dispatcher: full

- func: dropout_(Tensor(a!) self, float p, bool train) -> Tensor(a!)

- func: feature_dropout(Tensor input, float p, bool train) -> Tensor
  use_c10_dispatcher: full

- func: feature_dropout_(Tensor(a!) self, float p, bool train) -> Tensor(a!)

- func: alpha_dropout(Tensor input, float p, bool train) -> Tensor
  use_c10_dispatcher: full

- func: alpha_dropout_(Tensor(a!) self, float p, bool train) -> Tensor(a!)

- func: feature_alpha_dropout(Tensor input, float p, bool train) -> Tensor
  use_c10_dispatcher: full

- func: feature_alpha_dropout_(Tensor(a!) self, float p, bool train) -> Tensor(a!)

- func: abs(Tensor self) -> Tensor
  use_c10_dispatcher: full
  variants: function, method

- func: abs_(Tensor(a!) self) -> Tensor(a!)
  variants: function, method

- func: abs.out(Tensor self, *, Tensor(a!) out) -> Tensor(a!)

- func: absolute(Tensor self) -> Tensor
  use_c10_dispatcher: full
  variants: function, method
  dispatch:
    CPU, CUDA: abs

- func: absolute_(Tensor(a!) self) -> Tensor(a!)
  variants: function, method
  dispatch:
    CPU, CUDA: abs_

- func: absolute.out(Tensor self, *, Tensor(a!) out) -> Tensor(a!)
  dispatch:
    CPU, CUDA: abs_out

- func: angle(Tensor self) -> Tensor
  use_c10_dispatcher: full
  variants: function, method

- func: angle.out(Tensor self, *, Tensor(a!) out) -> Tensor(a!)

- func: view_as_real(Tensor(a) self) -> Tensor(a)
  use_c10_dispatcher: full
  variants: function

- func: view_as_complex(Tensor(a) self) -> Tensor(a)
  use_c10_dispatcher: full
  variants: function

- func: real(Tensor(a) self) -> Tensor(a)
  use_c10_dispatcher: full
  variants: function

- func: imag(Tensor(a) self) -> Tensor(a)
  use_c10_dispatcher: full
  variants: function

- func: conj(Tensor self) -> Tensor
  use_c10_dispatcher: full
  variants: function, method

- func: conj.out(Tensor self, *, Tensor(a!) out) -> Tensor(a!)

- func: acos(Tensor self) -> Tensor
  use_c10_dispatcher: full
  variants: function, method

- func: acos_(Tensor(a!) self) -> Tensor(a!)
  variants: function, method

- func: acos.out(Tensor self, *, Tensor(a!) out) -> Tensor(a!)

- func: avg_pool1d(Tensor self, int[1] kernel_size, int[1] stride=[], int[1] padding=0, bool ceil_mode=False, bool count_include_pad=True) -> Tensor
  use_c10_dispatcher: full

- func: adaptive_avg_pool1d(Tensor self, int[1] output_size) -> Tensor
  use_c10_dispatcher: full

# Return: (Tensor output, Tensor indices)
- func: adaptive_max_pool1d(Tensor self, int[1] output_size) -> (Tensor, Tensor)
  use_c10_dispatcher: full

- func: add.Tensor(Tensor self, Tensor other, *, Scalar alpha=1) -> Tensor
  use_c10_dispatcher: full
  variants: function, method
  dispatch:
    CPU, CUDA: add
    SparseCPU, SparseCUDA: add_sparse
    MkldnnCPU: mkldnn_add
    Vulkan: vulkan_add

- func: add_.Tensor(Tensor(a!) self, Tensor other, *, Scalar alpha=1) -> Tensor(a!)
  variants: method
  dispatch:
    CPU, CUDA: add_
    SparseCPU, SparseCUDA: add_sparse_
    MkldnnCPU: mkldnn_add_
    Vulkan: vulkan_add_

- func: add.out(Tensor self, Tensor other, *, Scalar alpha=1, Tensor(a!) out) -> Tensor(a!)
  dispatch:
    CPU, CUDA: add_out
    SparseCPU: add_out_sparse_cpu
    SparseCUDA: add_out_sparse_cuda
    MkldnnCPU: mkldnn_add_out

- func: add_relu.Tensor(Tensor self, Tensor other, *, Scalar alpha=1) -> Tensor
  use_c10_dispatcher: full
  variants: function
  dispatch:
    CPU: add_relu
  supports_named_tensor: True

- func: add_relu_.Tensor(Tensor(a!) self, Tensor other, *, Scalar alpha=1) -> Tensor(a!)
  variants: function
  dispatch:
    CPU: add_relu_
  supports_named_tensor: True

- func: add_relu.out(Tensor self, Tensor other, *, Scalar alpha=1, Tensor(a!) out) -> Tensor(a!)
  variants: function
  dispatch:
    CPU: add_relu_out
  supports_named_tensor: True

# For C++ only, until we have conversion from C++ numbers to Tensor
- func: add.Scalar(Tensor self, Scalar other, Scalar alpha=1) -> Tensor
  use_c10_dispatcher: full
  variants: function, method

- func: add_.Scalar(Tensor(a!) self, Scalar other, Scalar alpha=1) -> Tensor(a!)
  variants: method

- func: addmv(Tensor self, Tensor mat, Tensor vec, *, Scalar beta=1, Scalar alpha=1) -> Tensor
  use_c10_dispatcher: full
  variants: function, method

- func: addmv_(Tensor(a!) self, Tensor mat, Tensor vec, *, Scalar beta=1, Scalar alpha=1) -> Tensor(a!)
  variants: function, method

- func: addmv.out(Tensor self, Tensor mat, Tensor vec, *, Scalar beta=1, Scalar alpha=1, Tensor(a!) out) -> Tensor(a!)

- func: _addmv_impl_(Tensor(a!) self, Tensor self2, Tensor mat, Tensor vec, *, Scalar beta=1, Scalar alpha=1) -> Tensor(a!)
  dispatch:
    CPU: addmv_impl_cpu
    CUDA: addmv_impl_cuda

- func: addr(Tensor self, Tensor vec1, Tensor vec2, *, Scalar beta=1, Scalar alpha=1) -> Tensor
  use_c10_dispatcher: full
  variants: function, method

- func: addr_(Tensor(a!) self, Tensor vec1, Tensor vec2, *, Scalar beta=1, Scalar alpha=1) -> Tensor(a!)
  variants: method

- func: addr.out(Tensor self, Tensor vec1, Tensor vec2, *, Scalar beta=1, Scalar alpha=1, Tensor(a!) out) -> Tensor(a!)

- func: affine_grid_generator(Tensor theta, int[] size, bool align_corners) -> Tensor
  use_c10_dispatcher: full
  variants: function

- func: affine_grid_generator_backward(Tensor grad, int[] size, bool align_corners) -> Tensor
  use_c10_dispatcher: full
  variants: function

- func: all.dim(Tensor self, int dim, bool keepdim=False) -> Tensor
  use_c10_dispatcher: full
  variants: function, method

- func: all.out(Tensor self, int dim, bool keepdim=False, *, Tensor(a!) out) -> Tensor(a!)

- func: all.dimname(Tensor self, Dimname dim, bool keepdim=False) -> Tensor
  variants: function, method

- func: all.dimname_out(Tensor self, Dimname dim, bool keepdim=False, *, Tensor(a!) out) -> Tensor(a!)

- func: allclose(Tensor self, Tensor other, float rtol=1e-05, float atol=1e-08, bool equal_nan=False) -> bool
  use_c10_dispatcher: full
  variants: function, method

- func: any.dim(Tensor self, int dim, bool keepdim=False) -> Tensor
  use_c10_dispatcher: full
  variants: function, method

- func: any.out(Tensor self, int dim, bool keepdim=False, *, Tensor(a!) out) -> Tensor(a!)

- func: any.dimname(Tensor self, Dimname dim, bool keepdim=False) -> Tensor
  variants: function, method

- func: any.dimname_out(Tensor self, Dimname dim, bool keepdim=False, *, Tensor(a!) out) -> Tensor(a!)

- func: arange(Scalar end, *, ScalarType? dtype=None, Layout? layout=None, Device? device=None, bool? pin_memory=None) -> Tensor
  use_c10_dispatcher: full

- func: arange.start(Scalar start, Scalar end, *, ScalarType? dtype=None, Layout? layout=None, Device? device=None, bool? pin_memory=None) -> Tensor
  use_c10_dispatcher: full

- func: arange.start_step(Scalar start, Scalar end, Scalar step, *, ScalarType? dtype=None, Layout? layout=None, Device? device=None, bool? pin_memory=None) -> Tensor
  use_c10_dispatcher: full

- func: arange.out(Scalar end, *, Tensor(a!) out) -> Tensor(a!)

- func: arange.start_out(Scalar start, Scalar end, Scalar step=1, *, Tensor(a!) out) -> Tensor(a!)
  dispatch:
    CPU: arange_cpu_out
    CUDA: arange_cuda_out

# This function is a temporary hack to allow tracing of arange like constructs with dynamic
# bounds on arange.  Normal arange is not traceable because it does not take any tensor inputs;
# if the range you need is based on another tensor, calling this function directly will
# preserve tracing.  Get rid of this when arange can directly take tensors for bounds
# (so that it can be traced directly).
- func: _dim_arange(Tensor like, int dim) -> Tensor
  use_c10_dispatcher: full

- func: argmax(Tensor self, int? dim=None, bool keepdim=False) -> Tensor
  use_c10_dispatcher: full
  variants: function, method
  dispatch:
    CPU, CUDA: argmax

- func: argmin(Tensor self, int? dim=None, bool keepdim=False) -> Tensor
  use_c10_dispatcher: full
  variants: function, method
  dispatch:
    CPU, CUDA: argmin

- func: acosh(Tensor self) -> Tensor
  use_c10_dispatcher: full
  supports_named_tensor: True
  variants: function, method

- func: acosh_(Tensor(a!) self) -> Tensor(a!)
  supports_named_tensor: True
  variants: function, method

- func: acosh.out(Tensor self, *, Tensor(a!) out) -> Tensor(a!)
  supports_named_tensor: True

- func: asinh(Tensor self) -> Tensor
  use_c10_dispatcher: full
  supports_named_tensor: True
  variants: function, method

- func: asinh_(Tensor(a!) self) -> Tensor(a!)
  supports_named_tensor: True
  variants: function, method

- func: asinh.out(Tensor self, *, Tensor(a!) out) -> Tensor(a!)
  supports_named_tensor: True

- func: atanh(Tensor self) -> Tensor
  use_c10_dispatcher: full
  supports_named_tensor: True
  variants: function, method

- func: atanh_(Tensor(a!) self) -> Tensor(a!)
  supports_named_tensor: True
  variants: function, method

- func: atanh.out(Tensor self, *, Tensor(a!) out) -> Tensor(a!)
  supports_named_tensor: True

- func: as_strided(Tensor(a) self, int[] size, int[] stride, int? storage_offset=None) -> Tensor(a)
  use_c10_dispatcher: full
  variants: function, method
  dispatch:
    CPU, CUDA: as_strided_tensorimpl
    QuantizedCPU, QuantizedCUDA: as_strided_qtensorimpl
  device_guard: False

- func: as_strided_(Tensor(a!) self, int[] size, int[] stride, int? storage_offset=None) -> Tensor(a!)
  variants: function, method
  device_guard: False

- func: asin(Tensor self) -> Tensor
  use_c10_dispatcher: full
  variants: function, method

- func: asin_(Tensor(a!) self) -> Tensor(a!)
  variants: function, method

- func: asin.out(Tensor self, *, Tensor(a!) out) -> Tensor(a!)

- func: atan(Tensor self) -> Tensor
  use_c10_dispatcher: full
  variants: function, method

- func: atan_(Tensor(a!) self) -> Tensor(a!)
  variants: function, method

- func: atan.out(Tensor self, *, Tensor(a!) out) -> Tensor(a!)

- func: atleast_1d(Tensor self) -> Tensor
  use_c10_dispatcher: full
  variants: function

- func: atleast_1d.Sequence(Tensor[] tensors) -> Tensor[]
  use_c10_dispatcher: full

- func: atleast_2d(Tensor self) -> Tensor
  use_c10_dispatcher: full
  variants: function

- func: atleast_2d.Sequence(Tensor[] tensors) -> Tensor[]
  use_c10_dispatcher: full
  variants: function

- func: atleast_3d(Tensor self) -> Tensor
  use_c10_dispatcher: full
  variants: function

- func: atleast_3d.Sequence(Tensor[] tensors) -> Tensor[]
  use_c10_dispatcher: full
  variants: function

- func: baddbmm(Tensor self, Tensor batch1, Tensor batch2, *, Scalar beta=1, Scalar alpha=1) -> Tensor
  use_c10_dispatcher: full
  variants: function, method
  dispatch:
    CPU: baddbmm_cpu
    CUDA: baddbmm_cuda

- func: baddbmm_(Tensor(a!) self, Tensor batch1, Tensor batch2, *, Scalar beta=1, Scalar alpha=1) -> Tensor(a!)
  variants: method
  dispatch:
    CPU: baddbmm__cpu
    CUDA: baddbmm__cuda

- func: _baddbmm_mkl_(Tensor(a!) self, Tensor batch1, Tensor batch2, *, Scalar beta=1, Scalar alpha=1) -> Tensor(a!)
  variants: function

- func: baddbmm.out(Tensor self, Tensor batch1, Tensor batch2, *, Scalar beta=1, Scalar alpha=1, Tensor(a!) out) -> Tensor(a!)
  variants: function
  dispatch:
    CPU: baddbmm_out_cpu
    CUDA: baddbmm_out_cuda

- func: bartlett_window(int window_length, *, ScalarType? dtype=None, Layout? layout=None, Device? device=None, bool? pin_memory=None) -> Tensor
  use_c10_dispatcher: full

- func: bartlett_window.periodic(int window_length, bool periodic, *, ScalarType? dtype=None, Layout? layout=None, Device? device=None, bool? pin_memory=None) -> Tensor
  use_c10_dispatcher: full

- func: batch_norm(Tensor input, Tensor? weight, Tensor? bias, Tensor? running_mean, Tensor? running_var, bool training, float momentum, float eps, bool cudnn_enabled) -> Tensor

- func: quantized_batch_norm(Tensor input, Tensor? weight, Tensor? bias, Tensor mean, Tensor var, float eps, float output_scale, int output_zero_point) -> Tensor
  dispatch:
    QuantizedCPU: quantized_batch_norm

- func: _batch_norm_impl_index(Tensor input, Tensor? weight, Tensor? bias, Tensor? running_mean, Tensor? running_var, bool training, float momentum, float eps, bool cudnn_enabled) -> (Tensor, Tensor, Tensor, Tensor, int)

- func: _batch_norm_impl_index_backward(int impl_index, Tensor input, Tensor grad_output, Tensor? weight, Tensor? running_mean, Tensor? running_var, Tensor? save_mean, Tensor? save_var_transform, bool train, float eps, bool[3] output_mask, Tensor reservedSpace) -> (Tensor, Tensor, Tensor)

# Sample bernoulli with values in `self` as probability.
- func: bernoulli(Tensor self, *, Generator? generator=None) -> Tensor
  variants: function, method

- func: bernoulli.out(Tensor self, *, Generator? generator=None, Tensor(a!) out) -> Tensor(a!)
  variants: function

- func: bernoulli_.Tensor(Tensor(a!) self, Tensor p, *, Generator? generator=None) -> Tensor(a!)
  variants: method

- func: bernoulli_.float(Tensor(a!) self, float p=0.5, *, Generator? generator=None) -> Tensor(a!)
  variants: method

# This out-of-place version isn't used explicitly, but needed by jit.
# There is no default valid on `p` here because it would introduce ambiguity
# with `bernoulli(Tensor self, *, Generator? generator=None)` declaration.
- func: bernoulli.p(Tensor self, float p, *, Generator? generator=None) -> Tensor
  variants: function, method

- func: bilinear(Tensor input1, Tensor input2, Tensor weight, Tensor? bias) -> Tensor

- func: binary_cross_entropy(Tensor self, Tensor target, Tensor? weight=None, int reduction=Mean) -> Tensor
  python_module: nn
  variants: function
  dispatch:
    CPU: binary_cross_entropy_cpu
    CUDA: binary_cross_entropy_cuda

- func: binary_cross_entropy.out(Tensor self, Tensor target, Tensor? weight=None, int reduction=Mean, *, Tensor(a!) out) -> Tensor(a!)
  python_module: nn
  variants: function
  dispatch:
    CPU: binary_cross_entropy_out_cpu
    CUDA: binary_cross_entropy_out_cuda

- func: binary_cross_entropy_backward(Tensor grad_output, Tensor self, Tensor target, Tensor? weight=None, int reduction=Mean) -> Tensor
  python_module: nn
  variants: function
  dispatch:
    CPU: binary_cross_entropy_backward_cpu
    CUDA: binary_cross_entropy_backward_cuda

- func: binary_cross_entropy_backward.grad_input(Tensor grad_output, Tensor self, Tensor target, Tensor? weight=None, int reduction=Mean, *, Tensor(a!) grad_input) -> Tensor(a!)
  python_module: nn
  variants: function
  dispatch:
    CPU: binary_cross_entropy_backward_out_cpu
    CUDA: binary_cross_entropy_backward_out_cuda

- func: binary_cross_entropy_with_logits(Tensor self, Tensor target, Tensor? weight=None, Tensor? pos_weight=None, int reduction=Mean) -> Tensor
  variants: function

- func: binary_cross_entropy_with_logits_backward(Tensor grad_output, Tensor self, Tensor target, Tensor? weight=None, Tensor? pos_weight=None, int reduction=Mean) -> Tensor
  variants: function

- func: bincount(Tensor self, Tensor? weights=None, int minlength=0) -> Tensor
  variants: function, method
  dispatch:
    CPU: _bincount_cpu
    CUDA: _bincount_cuda

- func: bitwise_not(Tensor self) -> Tensor
  use_c10_dispatcher: full
  variants: function, method

- func: bitwise_not_(Tensor(a!) self) -> Tensor(a!)
  variants: method

- func: bitwise_not.out(Tensor self, *, Tensor(a!) out) -> Tensor(a!)
  dispatch:
    CPU, CUDA: bitwise_not_out

- func: logical_not(Tensor self) -> Tensor
  use_c10_dispatcher: full
  variants: function, method

- func: logical_not_(Tensor(a!) self) -> Tensor(a!)
  variants: method

- func: logical_not.out(Tensor self, *, Tensor(a!) out) -> Tensor(a!)
  dispatch:
    CPU, CUDA: logical_not_out

- func: logical_xor(Tensor self, Tensor other) -> Tensor
  use_c10_dispatcher: full
  variants: function, method

- func: logical_xor_(Tensor(a!) self, Tensor other) -> Tensor(a!)
  variants: method

- func: logical_xor.out(Tensor self, Tensor other, *, Tensor(a!) out) -> Tensor(a!)
  dispatch:
    CPU, CUDA: logical_xor_out

- func: logical_and(Tensor self, Tensor other) -> Tensor
  use_c10_dispatcher: full
  variants: function, method

- func: logical_and_(Tensor(a!) self, Tensor other) -> Tensor(a!)
  variants: method

- func: logical_and.out(Tensor self, Tensor other, *, Tensor(a!) out) -> Tensor(a!)
  dispatch:
    CPU, CUDA: logical_and_out

- func: logical_or(Tensor self, Tensor other) -> Tensor
  use_c10_dispatcher: full
  variants: function, method

- func: logical_or_(Tensor(a!) self, Tensor other) -> Tensor(a!)
  variants: method

- func: logical_or.out(Tensor self, Tensor other, *, Tensor(a!) out) -> Tensor(a!)
  dispatch:
    CPU, CUDA: logical_or_out

- func: blackman_window(int window_length, *, ScalarType? dtype=None, Layout? layout=None, Device? device=None, bool? pin_memory=None) -> Tensor
  use_c10_dispatcher: full

- func: blackman_window.periodic(int window_length, bool periodic, *, ScalarType? dtype=None, Layout? layout=None, Device? device=None, bool? pin_memory=None) -> Tensor
  use_c10_dispatcher: full

- func: bmm(Tensor self, Tensor mat2) -> Tensor
  use_c10_dispatcher: full
  variants: function, method
  dispatch:
    CPU: bmm_cpu
    CUDA: bmm_cuda
    SparseCPU: bmm_sparse_cpu
    SparseCUDA: bmm_sparse_cuda

- func: _bmm(Tensor self, Tensor mat2, *, bool deterministic=False) -> Tensor
  use_c10_dispatcher: full
  variants: function
  dispatch:
    SparseCUDA: _bmm_sparse_cuda

- func: bmm.out(Tensor self, Tensor mat2, *, Tensor(a!) out) -> Tensor(a!)
  variants: function
  dispatch:
    CPU: bmm_out_cpu
    CUDA: bmm_out_cuda
    SparseCPU: bmm_out_sparse_cpu
    SparseCUDA: bmm_out_sparse_cuda

- func: _bmm.out(Tensor self, Tensor mat2, *, bool deterministic=False, Tensor(a!) out) -> Tensor(a!)
  variants: function
  dispatch:
    SparseCUDA: _bmm_out_sparse_cuda

- func: broadcast_tensors(Tensor[] tensors) -> Tensor[]
  use_c10_dispatcher: full
  device_guard: False

- func: cat(Tensor[] tensors, int dim=0) -> Tensor
  use_c10_dispatcher: full

- func: cat.out(Tensor[] tensors, int dim=0, *, Tensor(a!) out) -> Tensor(a!)

- func: cat.names(Tensor[] tensors, Dimname dim) -> Tensor

- func: cat.names_out(Tensor[] tensors, Dimname dim, *, Tensor(a!) out) -> Tensor(a!)

- func: block_diag(Tensor[] tensors) -> Tensor
  use_c10_dispatcher: full
  variants: function

- func: ceil(Tensor self) -> Tensor
  use_c10_dispatcher: full
  variants: function, method

- func: ceil_(Tensor(a!) self) -> Tensor(a!)
  variants: function, method

- func: ceil.out(Tensor self, *, Tensor(a!) out) -> Tensor(a!)
  dispatch:
    CPU, CUDA: ceil_out

- func: chain_matmul(Tensor[] matrices) -> Tensor
  use_c10_dispatcher: full
  variants: function

- func: unsafe_chunk(Tensor self, int chunks, int dim=0) -> Tensor[]
  use_c10_dispatcher: full
  variants: function, method
  device_guard: False
  supports_named_tensor: True

- func: chunk(Tensor(a) self, int chunks, int dim=0) -> Tensor(a)[]
  use_c10_dispatcher: full
  variants: function, method
  device_guard: False

- func: clamp(Tensor self, Scalar? min=None, Scalar? max=None) -> Tensor
  use_c10_dispatcher: full
  variants: function, method
  dispatch:
    CPU, CUDA: clamp
    QuantizedCPU: clamp_quantized_cpu
    Vulkan: vulkan_clamp

- func: clamp_(Tensor(a!) self, Scalar? min=None, Scalar? max=None) -> Tensor(a!)
  variants: function, method

- func: clamp.out(Tensor self, Scalar? min=None, Scalar? max=None, *, Tensor(a!) out) -> Tensor(a!)

- func: clamp_max(Tensor self, Scalar max) -> Tensor
  use_c10_dispatcher: full
  variants: function, method

- func: clamp_max_(Tensor(a!) self, Scalar max) -> Tensor(a!)
  variants: function, method

- func: clamp_max.out(Tensor self, Scalar max, *, Tensor(a!) out) -> Tensor(a!)

- func: clamp_min(Tensor self, Scalar min) -> Tensor
  use_c10_dispatcher: full
  variants: function, method

- func: clamp_min_(Tensor(a!) self, Scalar min) -> Tensor(a!)
  variants: function, method

- func: clamp_min.out(Tensor self, Scalar min, *, Tensor(a!) out) -> Tensor(a!)

- func: cudnn_is_acceptable(Tensor self) -> bool
  use_c10_dispatcher: full
  device_guard: False

- func: constant_pad_nd(Tensor self, int[] pad, Scalar value=0) -> Tensor
  use_c10_dispatcher: full
  variants: function

- func: contiguous(Tensor(a) self, *, MemoryFormat memory_format=contiguous_format) -> Tensor(a)
  use_c10_dispatcher: full
  variants: method

- func: convolution(Tensor input, Tensor weight, Tensor? bias, int[] stride, int[] padding, int[] dilation, bool transposed, int[] output_padding, int groups) -> Tensor

- func: convolution_overrideable(Tensor input, Tensor weight, Tensor? bias, int[] stride, int[] padding, int[] dilation, bool transposed, int[] output_padding, int groups) -> Tensor

- func: convolution_backward_overrideable(Tensor grad_output, Tensor input, Tensor weight, int[] stride, int[] padding, int[] dilation, bool transposed, int[] output_padding, int groups, bool[3] output_mask) -> (Tensor grad_input, Tensor grad_weight, Tensor grad_bias)
  use_c10_dispatcher: full

- func: _convolution(Tensor input, Tensor weight, Tensor? bias, int[] stride, int[] padding, int[] dilation, bool transposed, int[] output_padding, int groups, bool benchmark, bool deterministic, bool cudnn_enabled) -> Tensor

- func: _convolution_nogroup(Tensor input, Tensor weight, Tensor? bias, int[] stride, int[] padding, int[] dilation, bool transposed, int[] output_padding) -> Tensor

- func: _convolution_double_backward(Tensor? ggI, Tensor? ggW, Tensor? ggb, Tensor gO, Tensor weight, Tensor self, int[] stride, int[] padding, int[] dilation, bool transposed, int[] output_padding, int groups, bool benchmark, bool deterministic, bool cudnn_enabled, bool[3] output_mask) -> (Tensor, Tensor, Tensor)

- func: conv1d(Tensor input, Tensor weight, Tensor? bias=None, int[1] stride=1, int[1] padding=0, int[1] dilation=1, int groups=1) -> Tensor

- func: conv2d(Tensor input, Tensor weight, Tensor? bias=None, int[2] stride=1, int[2] padding=0, int[2] dilation=1, int groups=1) -> Tensor

- func: conv3d(Tensor input, Tensor weight, Tensor? bias=None, int[3] stride=1, int[3] padding=0, int[3] dilation=1, int groups=1) -> Tensor

- func: conv_tbc(Tensor self, Tensor weight, Tensor bias, int pad=0) -> Tensor
  use_c10_dispatcher: full

- func: conv_tbc_backward(Tensor self, Tensor input, Tensor weight, Tensor bias, int pad) -> (Tensor, Tensor, Tensor)
  use_c10_dispatcher: full

# NB: we inherit the goofy argument order from PyTorch torch.nn.functional
- func: conv_transpose1d(Tensor input, Tensor weight, Tensor? bias=None, int[1] stride=1, int[1] padding=0, int[1] output_padding=0, int groups=1, int[1] dilation=1) -> Tensor

- func: conv_transpose2d.input(Tensor input, Tensor weight, Tensor? bias=None, int[2] stride=1, int[2] padding=0, int[2] output_padding=0, int groups=1, int[2] dilation=1) -> Tensor

- func: conv_transpose3d.input(Tensor input, Tensor weight, Tensor? bias=None, int[3] stride=1, int[3] padding=0, int[3] output_padding=0, int groups=1, int[3] dilation=1) -> Tensor

- func: copy_(Tensor(a!) self, Tensor src, bool non_blocking=False) -> Tensor(a!)
  manual_kernel_registration: True
  variants: method
  device_guard: False

- func: _copy_from(Tensor self, Tensor dst, bool non_blocking=False) -> Tensor
  use_c10_dispatcher: full
  dispatch: {}

- func: cos(Tensor self) -> Tensor
  use_c10_dispatcher: full
  variants: function, method

- func: cos_(Tensor(a!) self) -> Tensor(a!)
  variants: function, method

- func: cos.out(Tensor self, *, Tensor(a!) out) -> Tensor(a!)

- func: cosh(Tensor self) -> Tensor
  use_c10_dispatcher: full
  variants: function, method

- func: cosh_(Tensor(a!) self) -> Tensor(a!)
  variants: function, method

- func: cosh.out(Tensor self, *, Tensor(a!) out) -> Tensor(a!)

- func: cosine_embedding_loss(Tensor input1, Tensor input2, Tensor target, float margin=0.0, int reduction=Mean) -> Tensor
  use_c10_dispatcher: full

- func: count_nonzero.dim_IntList(Tensor self, int[] dim) -> Tensor
  use_c10_dispatcher: full
  variants: function, method

- func: count_nonzero(Tensor self, int? dim=None) -> Tensor
  use_c10_dispatcher: full
  variants: function, method

- func: cudnn_affine_grid_generator(Tensor theta, int N, int C, int H, int W) -> Tensor grid
  use_c10_dispatcher: full
  dispatch:
    CUDA: cudnn_affine_grid_generator_forward

# TODO: Why do I have to call this grad?!
- func: cudnn_affine_grid_generator_backward(Tensor grad, int N, int C, int H, int W) -> Tensor grad_theta
  use_c10_dispatcher: full
  dispatch:
    CUDA: cudnn_affine_grid_generator_backward

- func: cudnn_batch_norm(Tensor input, Tensor weight, Tensor? bias, Tensor? running_mean, Tensor? running_var, bool training, float exponential_average_factor, float epsilon) -> (Tensor, Tensor, Tensor, Tensor)
  dispatch:
    CUDA: cudnn_batch_norm

# NB: You can only use this if you used cudnn_batch_norm training=True
- func: cudnn_batch_norm_backward(Tensor input, Tensor grad_output, Tensor weight, Tensor? running_mean, Tensor? running_var, Tensor? save_mean, Tensor? save_var, float epsilon, Tensor reserveSpace) -> (Tensor, Tensor, Tensor)
  dispatch:
    CUDA: cudnn_batch_norm_backward

- func: cudnn_convolution.deprecated(Tensor self, Tensor weight, Tensor? bias, int[] padding, int[] stride, int[] dilation, int groups, bool benchmark, bool deterministic) -> Tensor
  dispatch:
    CUDA: cudnn_convolution_deprecated

- func: cudnn_convolution(Tensor self, Tensor weight, int[] padding, int[] stride, int[] dilation, int groups, bool benchmark, bool deterministic) -> Tensor
  use_c10_dispatcher: full
  dispatch:
    CUDA: cudnn_convolution

- func: cudnn_convolution_backward_input(int[] self_size, Tensor grad_output, Tensor weight, int[] padding, int[] stride, int[] dilation, int groups, bool benchmark, bool deterministic) -> Tensor
  use_c10_dispatcher: full
  dispatch:
    CUDA: cudnn_convolution_backward_input

- func: cudnn_convolution_backward(Tensor self, Tensor grad_output, Tensor weight, int[] padding, int[] stride, int[] dilation, int groups, bool benchmark, bool deterministic, bool[2] output_mask) -> (Tensor, Tensor)
  use_c10_dispatcher: full
  dispatch:
    CUDA: cudnn_convolution_backward

- func: cudnn_convolution_backward_weight(int[] weight_size, Tensor grad_output, Tensor self, int[] padding, int[] stride, int[] dilation, int groups, bool benchmark, bool deterministic) -> Tensor
  use_c10_dispatcher: full
  dispatch:
    CUDA: cudnn_convolution_backward_weight

- func: cudnn_convolution_transpose.deprecated(Tensor self, Tensor weight, Tensor? bias, int[] padding, int[] output_padding, int[] stride, int[] dilation, int groups, bool benchmark, bool deterministic) -> Tensor
  dispatch:
    CUDA: cudnn_convolution_transpose_deprecated

- func: cudnn_convolution_transpose(Tensor self, Tensor weight, int[] padding, int[] output_padding, int[] stride, int[] dilation, int groups, bool benchmark, bool deterministic) -> Tensor
  use_c10_dispatcher: full
  dispatch:
    CUDA: cudnn_convolution_transpose

# NB: output_padding not strictly needed here, but it's helpful for the float
# backwards
- func: cudnn_convolution_transpose_backward(Tensor self, Tensor grad_output, Tensor weight, int[] padding, int[] output_padding, int[] stride, int[] dilation, int groups, bool benchmark, bool deterministic, bool[2] output_mask) -> (Tensor, Tensor)
  use_c10_dispatcher: full
  dispatch:
    CUDA: cudnn_convolution_transpose_backward

- func: cudnn_convolution_transpose_backward_input(Tensor grad_output, Tensor weight, int[] padding, int[] stride, int[] dilation, int groups, bool benchmark, bool deterministic) -> Tensor
  use_c10_dispatcher: full
  dispatch:
    CUDA: cudnn_convolution_transpose_backward_input

- func: cudnn_convolution_transpose_backward_weight(int[] weight_size, Tensor grad_output, Tensor self, int[] padding, int[] stride, int[] dilation, int groups, bool benchmark, bool deterministic) -> Tensor
  use_c10_dispatcher: full
  dispatch:
    CUDA: cudnn_convolution_transpose_backward_weight

# NB: input is special cased in a way I don't quite understand
- func: cudnn_grid_sampler(Tensor self, Tensor grid) -> Tensor output
  use_c10_dispatcher: full
  dispatch:
    CUDA: cudnn_grid_sampler_forward

- func: cudnn_grid_sampler_backward(Tensor self, Tensor grid, Tensor grad_output) -> (Tensor grad_self, Tensor grad_grid)
  use_c10_dispatcher: full
  dispatch:
    CUDA: cudnn_grid_sampler_backward

- func: cummax(Tensor self, int dim) -> (Tensor values, Tensor indices)
  use_c10_dispatcher: full
  variants: function, method

- func: cummax.out(Tensor self, int dim, *, Tensor(a!) values, Tensor(b!) indices) -> (Tensor(a!) values, Tensor(b!) indices)

- func: cummax.dimname(Tensor self, Dimname dim) -> (Tensor values, Tensor indices)
  variants: function, method

- func: cummax.dimname_out(Tensor self, Dimname dim, *, Tensor(a!) values, Tensor(b!) indices) -> (Tensor(a!) values, Tensor(b!) indices)

- func: _cummax_helper(Tensor self, Tensor(a!) values, Tensor(b!) indices, int dim) -> ()
  variants: function
  dispatch:
    CPU: cummax_helper_cpu
    CUDA: cummax_helper_cuda

- func: cummin(Tensor self, int dim) -> (Tensor values, Tensor indices)
  use_c10_dispatcher: full
  variants: function, method

- func: cummin.out(Tensor self, int dim, *, Tensor(a!) values, Tensor(b!) indices) -> (Tensor(a!) values, Tensor(b!) indices)

- func: cummin.dimname(Tensor self, Dimname dim) -> (Tensor values, Tensor indices)
  variants: function, method

- func: cummin.dimname_out(Tensor self, Dimname dim, *, Tensor(a!) values, Tensor(b!) indices) -> (Tensor(a!) values, Tensor(b!) indices)

- func: _cummin_helper(Tensor self, Tensor(a!) values, Tensor(b!) indices, int dim) -> ()
  variants: function
  dispatch:
    CPU: cummin_helper_cpu
    CUDA: cummin_helper_cuda

- func: cumprod(Tensor self, int dim, *, ScalarType? dtype=None) -> Tensor
  use_c10_dispatcher: full
  variants: function, method

- func: cumprod.out(Tensor self, int dim, *, ScalarType? dtype=None, Tensor(a!) out) -> Tensor(a!)

- func: cumprod.dimname(Tensor self, Dimname dim, *, ScalarType? dtype=None) -> Tensor
  variants: function, method

- func: cumprod.dimname_out(Tensor self, Dimname dim, *, ScalarType? dtype=None, Tensor(a!) out) -> Tensor(a!)

- func: cumsum(Tensor self, int dim, *, ScalarType? dtype=None) -> Tensor
  use_c10_dispatcher: full
  variants: function, method

- func: cumsum.out(Tensor self, int dim, *, ScalarType? dtype=None, Tensor(a!) out) -> Tensor(a!)

- func: cumsum.dimname(Tensor self, Dimname dim, *, ScalarType? dtype=None) -> Tensor
  variants: function, method

- func: cumsum.dimname_out(Tensor self, Dimname dim, *, ScalarType? dtype=None, Tensor(a!) out) -> Tensor(a!)

- func: ctc_loss.IntList(Tensor log_probs, Tensor targets, int[] input_lengths, int[] target_lengths, int blank=0, int reduction=Mean, bool zero_infinity=False) -> Tensor
  use_c10_dispatcher: full

# convenience function that converts to intlists for you
- func: ctc_loss.Tensor(Tensor log_probs, Tensor targets, Tensor input_lengths, Tensor target_lengths, int blank=0, int reduction=Mean, bool zero_infinity=False) -> Tensor
  use_c10_dispatcher: full

- func: _ctc_loss(Tensor log_probs, Tensor targets, int[] input_lengths, int[] target_lengths, int blank=0, bool zero_infinity=False) -> (Tensor, Tensor)
  use_c10_dispatcher: full
  dispatch:
    CPU:  ctc_loss_cpu
    CUDA: ctc_loss_gpu

- func: _ctc_loss_backward(Tensor grad, Tensor log_probs, Tensor targets, int[] input_lengths, int[] target_lengths, Tensor neg_log_likelihood, Tensor log_alpha, int blank, bool zero_infinity=False) -> Tensor
  use_c10_dispatcher: full
  dispatch:
    CPU: ctc_loss_backward_cpu
    CUDA: ctc_loss_backward_gpu

- func: det(Tensor self) -> Tensor
  use_c10_dispatcher: full
  variants: function, method

- func: diag_embed(Tensor self, int offset=0, int dim1=-2, int dim2=-1) -> Tensor
  use_c10_dispatcher: full
  variants: function, method

- func: diagflat(Tensor self, int offset=0) -> Tensor
  use_c10_dispatcher: full
  variants: function, method

- func: diagonal(Tensor(a) self, int offset=0, int dim1=0, int dim2=1) -> Tensor(a)
  use_c10_dispatcher: full
  variants: function, method

- func: diagonal.Dimname(Tensor(a) self, *, Dimname outdim, Dimname dim1, Dimname dim2, int offset=0) -> Tensor(a)
  variants: function, method

- func: fill_diagonal_(Tensor(a!) self, Scalar fill_value, bool wrap=False) -> Tensor(a!)
  variants: method

- func: div.Tensor(Tensor self, Tensor other) -> Tensor
  use_c10_dispatcher: full
  variants: function, method
  dispatch:
    CPU, CUDA: div
    SparseCPU, SparseCUDA: div_sparse

- func: div_.Tensor(Tensor(a!) self, Tensor other) -> Tensor(a!)
  variants: method
  dispatch:
    CPU, CUDA: div_
    SparseCPU, SparseCUDA: div_sparse_

- func: div.out(Tensor self, Tensor other, *, Tensor(a!) out) -> Tensor(a!)
  dispatch:
    CPU, CUDA: div_out
    SparseCPU, SparseCUDA: div_out_sparse_zerodim

# For C++ only, until we have conversion from C++ numbers to Tensor
- func: div.Scalar(Tensor self, Scalar other) -> Tensor
  use_c10_dispatcher: full
  variants: function, method

- func: div_.Scalar(Tensor(a!) self, Scalar other) -> Tensor(a!)
  variants: method

- func: dot(Tensor self, Tensor tensor) -> Tensor
  use_c10_dispatcher: full
  variants: function, method
  dispatch:
    CPU: dot
    CUDA: dot_cuda

- func: dot.out(Tensor self, Tensor tensor, *, Tensor(a!) out) -> Tensor(a!)

- func: einsum(str equation, Tensor[] tensors) -> Tensor
  use_c10_dispatcher: full

- func: embedding(Tensor weight, Tensor indices, int padding_idx=-1, bool scale_grad_by_freq=False, bool sparse=False) -> Tensor
  use_c10_dispatcher: full

- func: embedding_backward(Tensor grad, Tensor indices, int num_weights, int padding_idx, bool scale_grad_by_freq, bool sparse) -> Tensor
  use_c10_dispatcher: full

- func: embedding_dense_backward(Tensor grad_output, Tensor indices, int num_weights, int padding_idx, bool scale_grad_by_freq) -> Tensor
  use_c10_dispatcher: full
  dispatch:
    CPU: embedding_dense_backward_cpu
    CUDA: embedding_dense_backward_cuda

- func: embedding_renorm_(Tensor(a!) self, Tensor indices, float max_norm, float norm_type) -> Tensor(a!)
  dispatch:
    CPU: embedding_renorm_cpu_
    CUDA: embedding_renorm_cuda_

- func: embedding_sparse_backward(Tensor grad, Tensor indices, int num_weights, int padding_idx, bool scale_grad_by_freq) -> Tensor
  use_c10_dispatcher: full

# NOTE [ embedding_bag Native Functions ]
# The `_embedding_bag.*` variants assume that input tensors except for `weight`,
# e.g. `indices` and `offsets` (and `offset2bag`), are contiguous.
# We really only need to enforce this for `_embedding_bag` (the forward) because
# the backward inputs are the same as forward ones.
# The above `embedding_bag` wrapper is created to achieve this, e.g.,
# applying indices = indices.contiguous().
# The backward functions apply a check that these input tensors are contiguous.


- func: _embedding_bag_forward_only(Tensor weight, Tensor indices, Tensor offsets, bool scale_grad_by_freq=False, int mode=0, bool sparse=False, Tensor? per_sample_weights=None, bool include_last_offset=False) -> (Tensor, Tensor, Tensor, Tensor)
  dispatch:
    CPU: _embedding_bag_forward_only_cpu
    CUDA: _embedding_bag_forward_only_cuda

- func: embedding_bag(Tensor weight, Tensor indices, Tensor offsets, bool scale_grad_by_freq=False, int mode=0, bool sparse=False, Tensor? per_sample_weights=None, bool include_last_offset=False) -> (Tensor, Tensor, Tensor, Tensor)

- func: _embedding_bag(Tensor weight, Tensor indices, Tensor offsets, bool scale_grad_by_freq=False, int mode=0, bool sparse=False, Tensor? per_sample_weights=None, bool include_last_offset=False) -> (Tensor, Tensor, Tensor, Tensor)
  dispatch:
    CPU: _embedding_bag_cpu
    CUDA: _embedding_bag_cuda

- func: _embedding_bag_backward(Tensor grad, Tensor indices, Tensor offsets, Tensor offset2bag, Tensor bag_size, Tensor maximum_indices, int num_weights, bool scale_grad_by_freq, int mode, bool sparse, Tensor? per_sample_weights) -> Tensor

- func: _embedding_bag_sparse_backward(Tensor grad, Tensor indices, Tensor offsets, Tensor offset2bag, Tensor bag_size, int num_weights, bool scale_grad_by_freq, int mode, Tensor? per_sample_weights) -> Tensor

- func: _embedding_bag_dense_backward(Tensor grad, Tensor indices, Tensor offsets, Tensor offset2bag, Tensor bag_size, Tensor maximum_indices, int num_weights, bool scale_grad_by_freq, int mode, Tensor? per_sample_weights) -> Tensor
  dispatch:
    CPU: _embedding_bag_dense_backward_cpu
    CUDA: _embedding_bag_dense_backward_cuda

- func: _embedding_bag_per_sample_weights_backward(Tensor grad, Tensor weight, Tensor indices, Tensor offsets, Tensor offset2bag, int mode) -> Tensor
  use_c10_dispatcher: full
  dispatch:
    CPU: _embedding_bag_per_sample_weights_backward_cpu
    CUDA: _embedding_bag_per_sample_weights_backward_cuda

- func: empty_meta(int[] size, *, ScalarType? dtype=None, Layout? layout=None, Device? device=None, bool? pin_memory=None, MemoryFormat? memory_format=None) -> Tensor
  use_c10_dispatcher: full

- func: empty.names(int[] size, *, Dimname[]? names, ScalarType? dtype=None, Layout? layout=None, Device? device=None, bool? pin_memory=None, MemoryFormat? memory_format=None) -> Tensor
  device_guard: False

- func: empty.memory_format(int[] size, *, ScalarType? dtype=None, Layout? layout=None, Device? device=None, bool? pin_memory=None, MemoryFormat? memory_format=None) -> Tensor
  use_c10_dispatcher: full
  dispatch:
    CPU: empty_cpu
    CUDA: empty_cuda
    MkldnnCPU: empty_mkldnn
    SparseCPU, SparseCUDA: empty_sparse
    Vulkan: empty_vulkan

- func: new_empty(Tensor self, int[] size, *, ScalarType? dtype=None, Layout? layout=None, Device? device=None, bool? pin_memory=None) -> Tensor
  use_c10_dispatcher: full
  variants: method

- func: new_full(Tensor self, int[] size, Scalar fill_value, *, ScalarType? dtype=None, Layout? layout=None, Device? device=None, bool? pin_memory=None) -> Tensor
  use_c10_dispatcher: full
  variants: method

- func: new_zeros(Tensor self, int[] size, *, ScalarType? dtype=None, Layout? layout=None, Device? device=None, bool? pin_memory=None) -> Tensor
  use_c10_dispatcher: full
  variants: method

# other overrides are to provide a more helpful error message that dtype is required
- func: _empty_affine_quantized(int[] size, *, ScalarType? dtype=None, Layout? layout=None, Device? device=None, bool? pin_memory=None, float scale=1, int zero_point=0, MemoryFormat? memory_format=contiguous_format) -> Tensor
  use_c10_dispatcher: full
  dispatch:
    CPU: empty_affine_quantized_other_backends_stub
    QuantizedCPU, QuantizedCUDA: empty_affine_quantized

# it's a factory function receiving a tensor argument, thus overriding explicitly
# other overrides are to provide a more helpful error message that dtype is required
- func: _empty_per_channel_affine_quantized(int[] size, *, Tensor scales, Tensor zero_points, int axis, ScalarType? dtype=None, Layout? layout=None, Device? device=None, bool? pin_memory=None, MemoryFormat? memory_format=contiguous_format) -> Tensor
  use_c10_dispatcher: full
  category_override: factory
  dispatch:
    CPU: empty_per_channel_affine_quantized_other_backends_stub
    QuantizedCPU: empty_per_channel_affine_quantized_cpu

- func: resize_(Tensor(a!) self, int[] size, *, MemoryFormat? memory_format=None) -> Tensor(a!)
  manual_kernel_registration: True
  variants: method
  device_guard: False

- func: empty_quantized(int[] size, Tensor qtensor) -> Tensor
  variants: function
  dispatch:
    QuantizedCPU, QuantizedCUDA: empty_quantized

- func: empty.out(int[] size, *, MemoryFormat? memory_format=None, Tensor(a!) out) -> Tensor(a!)
  device_guard: False

- func: empty_like(Tensor self, *, ScalarType? dtype=None, Layout? layout=None, Device? device=None, bool? pin_memory=None, MemoryFormat? memory_format=None) -> Tensor
  use_c10_dispatcher: full
  device_guard: False

- func: empty_strided(int[] size, int[] stride, *, ScalarType? dtype=None, Layout? layout=None, Device? device=None, bool? pin_memory=None) -> Tensor
  use_c10_dispatcher: full
  dispatch:
    CPU: empty_strided_cpu
    CUDA: empty_strided_cuda
    Vulkan: empty_strided_vulkan

- func: erf(Tensor self) -> Tensor
  use_c10_dispatcher: full
  variants: function, method

- func: erf_(Tensor(a!) self) -> Tensor(a!)
  variants: function, method

- func: erf.out(Tensor self, *, Tensor(a!) out) -> Tensor(a!)

- func: erfc(Tensor self) -> Tensor
  use_c10_dispatcher: full
  variants: function, method

- func: erfc_(Tensor(a!) self) -> Tensor(a!)
  variants: function, method

- func: erfc.out(Tensor self, *, Tensor(a!) out) -> Tensor(a!)

- func: exp(Tensor self) -> Tensor
  use_c10_dispatcher: full
  variants: function, method

- func: exp_(Tensor(a!) self) -> Tensor(a!)
  variants: function, method

- func: exp.out(Tensor self, *, Tensor(a!) out) -> Tensor(a!)

- func: expm1(Tensor self) -> Tensor
  use_c10_dispatcher: full
  variants: function, method

- func: expm1_(Tensor(a!) self) -> Tensor(a!)
  variants: function, method

- func: expm1.out(Tensor self, *, Tensor(a!) out) -> Tensor(a!)
  dispatch:
    CPU, CUDA: expm1_out

- func: expand(Tensor(a) self, int[] size, *, bool implicit=False) -> Tensor(a)
  use_c10_dispatcher: full
  variants: method  # This is method-only to match the previous tensor API. In the future we could make this a function too.
  device_guard: False

- func: expand_as(Tensor(a) self, Tensor other) -> Tensor(a)
  use_c10_dispatcher: full
  variants: method  # This is method-only to match the previous tensor API. In the future we could make this a function too.
  device_guard: False

- func: eye(int n, *, ScalarType? dtype=None, Layout? layout=None, Device? device=None, bool? pin_memory=None) -> Tensor
  use_c10_dispatcher: full

- func: eye.m(int n, int m, *, ScalarType? dtype=None, Layout? layout=None, Device? device=None, bool? pin_memory=None) -> Tensor
  use_c10_dispatcher: full

- func: eye.out(int n, *, Tensor(a!) out) -> Tensor(a!)
  dispatch:
    CPU: eye_out_cpu
    CUDA: eye_out_cuda

- func: eye.m_out(int n, int m, *, Tensor(a!) out) -> Tensor(a!)
  dispatch:
    CPU: eye_out_cpu
    CUDA: eye_out_cuda

- func: flatten.using_ints(Tensor(a) self, int start_dim=0, int end_dim=-1) -> Tensor(a)
  use_c10_dispatcher: full
  variants: function, method

- func: flatten.named_out_dim(Tensor(a) self, int start_dim, int end_dim, Dimname out_dim) -> Tensor(a)
  variants: function, method

- func: flatten.using_names(Tensor(a) self, Dimname start_dim, Dimname end_dim, Dimname out_dim) -> Tensor(a)
  variants: function, method

- func: flatten.DimnameList(Tensor(a) self, Dimname[] dims, Dimname out_dim) -> Tensor(a)
  variants: function, method

- func: fill_.Scalar(Tensor(a!) self, Scalar value) -> Tensor(a!)
  variants: function, method

- func: fill_.Tensor(Tensor(a!) self, Tensor value) -> Tensor(a!)
  variants: function, method

- func: floor(Tensor self) -> Tensor
  use_c10_dispatcher: full
  variants: function, method

- func: floor_(Tensor(a!) self) -> Tensor(a!)
  variants: function, method

- func: floor.out(Tensor self, *, Tensor(a!) out) -> Tensor(a!)
  dispatch:
    CPU, CUDA: floor_out

- func: floor_divide(Tensor self, Tensor other) -> Tensor
  use_c10_dispatcher: full
  variants: function, method
  dispatch:
    CPU, CUDA: floor_divide
    SparseCPU, SparseCUDA: floor_divide_sparse

- func: floor_divide_.Tensor(Tensor(a!) self, Tensor other) -> Tensor(a!)
  variants: method
  dispatch:
    CPU, CUDA: floor_divide_
    SparseCPU, SparseCUDA: floor_divide_sparse_

- func: floor_divide.out(Tensor self, Tensor other, *, Tensor(a!) out) -> Tensor(a!)
  dispatch:
    CPU, CUDA: floor_divide_out
    SparseCPU, SparseCUDA: floor_divide_out_sparse_zerodim

- func: floor_divide.Scalar(Tensor self, Scalar other) -> Tensor
  use_c10_dispatcher: full
  variants: function, method

- func: floor_divide_.Scalar(Tensor(a!) self, Scalar other) -> Tensor(a!)
  variants: method

- func: frac(Tensor self) -> Tensor
  use_c10_dispatcher: full
  variants: function, method

- func: frac_(Tensor(a!) self) -> Tensor(a!)
  variants: function, method

- func: frac.out(Tensor self, *, Tensor(a!) out) -> Tensor(a!)

- func: full.names(int[] size, Scalar fill_value, *, Dimname[]? names, ScalarType? dtype=None, Layout? layout=None, Device? device=None, bool? pin_memory=None) -> Tensor
  device_guard: False

- func: full(int[] size, Scalar fill_value, *, ScalarType? dtype=None, Layout? layout=None, Device? device=None, bool? pin_memory=None) -> Tensor
  use_c10_dispatcher: full

- func: full.out(int[] size, Scalar fill_value, *, Tensor(a!) out) -> Tensor(a!)

- func: full_like(Tensor self, Scalar fill_value, *, ScalarType? dtype=None, Layout? layout=None, Device? device=None, bool? pin_memory=None, MemoryFormat? memory_format=None) -> Tensor
  use_c10_dispatcher: full

- func: from_file(str filename, bool? shared=None, int? size=0, *, ScalarType? dtype=None, Layout? layout=None, Device? device=None, bool? pin_memory=None) -> Tensor
  use_c10_dispatcher: full
  dispatch:
    CPU: from_file

- func: gcd.out(Tensor self, Tensor other, *, Tensor(a!) out) -> Tensor(a!)

- func: gcd(Tensor self, Tensor other) -> Tensor
  use_c10_dispatcher: full
  variants: function, method

- func: gcd_(Tensor(a!) self, Tensor other) -> Tensor(a!)
  variants: function, method

- func: lcm.out(Tensor self, Tensor other, *, Tensor(a!) out) -> Tensor(a!)

- func: lcm(Tensor self, Tensor other) -> Tensor
  use_c10_dispatcher: full
  variants: function, method

- func: lcm_(Tensor(a!) self, Tensor other) -> Tensor(a!)
  variants: function, method

# NOTE [ grid_sampler Native Functions ]
# `grid_sampler` does all the shape checking and then dispatches to one of
# `cudnn_grid_sampler`, `grid_sampler_2d`, or `grid_sampler_3d`, each of which
# has the corresponding backward defined as native functions as well. Therefore,
# in these functions and their backwards, no more shape checking is done.
#
# Additionally, arguments `padding_mode` and `interpolation_mode` are cast to
# enums defined in `native/GridSampler.h`. `cudnn_grid_sampler` doesn't take in
# `interpolation_mode` because it only supports Bilinear interpolation mode.
# Nor does it take in `align_corners` because it only supports the mode
# `align_corners = True`.
- func: grid_sampler(Tensor input, Tensor grid, int interpolation_mode, int padding_mode, bool align_corners) -> Tensor
  use_c10_dispatcher: full

- func: grid_sampler_2d(Tensor input, Tensor grid, int interpolation_mode, int padding_mode, bool align_corners) -> Tensor
  use_c10_dispatcher: full
  dispatch:
    CPU: grid_sampler_2d_cpu
    CUDA: grid_sampler_2d_cuda

- func: grid_sampler_2d_backward(Tensor grad_output, Tensor input, Tensor grid, int interpolation_mode, int padding_mode, bool align_corners) -> (Tensor, Tensor)
  use_c10_dispatcher: full
  dispatch:
    CPU: grid_sampler_2d_backward_cpu
    CUDA: grid_sampler_2d_backward_cuda

- func: grid_sampler_3d(Tensor input, Tensor grid, int interpolation_mode, int padding_mode, bool align_corners) -> Tensor
  use_c10_dispatcher: full
  dispatch:
    CPU: grid_sampler_3d_cpu
    CUDA: grid_sampler_3d_cuda

- func: grid_sampler_3d_backward(Tensor grad_output, Tensor input, Tensor grid, int interpolation_mode, int padding_mode, bool align_corners) -> (Tensor, Tensor)
  use_c10_dispatcher: full
  dispatch:
    CPU: grid_sampler_3d_backward_cpu
    CUDA: grid_sampler_3d_backward_cuda

- func: hann_window(int window_length, *, ScalarType? dtype=None, Layout? layout=None, Device? device=None, bool? pin_memory=None) -> Tensor
  use_c10_dispatcher: full

- func: hann_window.periodic(int window_length, bool periodic, *, ScalarType? dtype=None, Layout? layout=None, Device? device=None, bool? pin_memory=None) -> Tensor
  use_c10_dispatcher: full

- func: hamming_window(int window_length, *, ScalarType? dtype=None, Layout? layout=None, Device? device=None, bool? pin_memory=None) -> Tensor
  use_c10_dispatcher: full

- func: hamming_window.periodic(int window_length, bool periodic, *, ScalarType? dtype=None, Layout? layout=None, Device? device=None, bool? pin_memory=None) -> Tensor
  use_c10_dispatcher: full

- func: hamming_window.periodic_alpha(int window_length, bool periodic, float alpha, *, ScalarType? dtype=None, Layout? layout=None, Device? device=None, bool? pin_memory=None) -> Tensor
  use_c10_dispatcher: full

- func: hamming_window.periodic_alpha_beta(int window_length, bool periodic, float alpha, float beta, *, ScalarType? dtype=None, Layout? layout=None, Device? device=None, bool? pin_memory=None) -> Tensor
  use_c10_dispatcher: full

- func: hinge_embedding_loss(Tensor self, Tensor target, float margin=1.0, int reduction=Mean) -> Tensor
  use_c10_dispatcher: full

- func: ger(Tensor self, Tensor vec2) -> Tensor
  use_c10_dispatcher: full
  variants: function, method

- func: ger.out(Tensor self, Tensor vec2, *, Tensor(a!) out) -> Tensor(a!)

- func: group_norm(Tensor input, int num_groups, Tensor? weight=None, Tensor? bias=None, float eps=1e-05, bool cudnn_enabled=True) -> Tensor

- func: native_group_norm(Tensor input, Tensor? weight, Tensor? bias, int N, int C, int HxW, int group, float eps) -> (Tensor, Tensor, Tensor)
  dispatch:
    CPU, CUDA: native_group_norm

- func: native_group_norm_backward(Tensor grad_out, Tensor input, Tensor mean, Tensor rstd, Tensor? weight, int N, int C, int HxW, int group, bool[3] output_mask) -> (Tensor, Tensor, Tensor)
  dispatch:
    CPU, CUDA: native_group_norm_backward

# FFT

- func: fft(Tensor self, int signal_ndim, bool normalized=False) -> Tensor
  use_c10_dispatcher: full
  variants: function, method

- func: ifft(Tensor self, int signal_ndim, bool normalized=False) -> Tensor
  use_c10_dispatcher: full
  variants: function, method

- func: rfft(Tensor self, int signal_ndim, bool normalized=False, bool onesided=True) -> Tensor
  use_c10_dispatcher: full
  variants: function, method

- func: irfft(Tensor self, int signal_ndim, bool normalized=False, bool onesided=True, int[] signal_sizes=[]) -> Tensor
  use_c10_dispatcher: full
  variants: function, method

- func: _fft_with_size(Tensor self, int signal_ndim, bool complex_input, bool complex_output, bool inverse, int[] checked_signal_sizes, bool normalized, bool onesided, int[] output_sizes) -> Tensor
  use_c10_dispatcher: full
  variants: function
  dispatch:
    CPU: _fft_mkl
    CUDA: _fft_cufft

- func: _cufft_get_plan_cache_size(int device_index) -> int
  use_c10_dispatcher: full

- func: _cufft_get_plan_cache_max_size(int device_index) -> int
  use_c10_dispatcher: full

- func: _cufft_set_plan_cache_max_size(int device_index, int max_size) -> ()
  use_c10_dispatcher: full

- func: _cufft_clear_plan_cache(int device_index) -> ()
  use_c10_dispatcher: full

- func: index.Tensor(Tensor self, Tensor?[] indices) -> Tensor
  variants: function, method
  # NB: This function is special-cased in tools/autograd/gen_variable_type.py
  # NB: The following functions are declared in aten/src/ATen/templates/TensorBody.h and defined in aten/src/ATen/TensorIndexing.cpp:
  # - Tensor Tensor::index(ArrayRef<TensorIndex> indices)
  # - Tensor Tensor::index(std::initializer_list<TensorIndex> indices)

- func: index_copy_(Tensor(a!) self, int dim, Tensor index, Tensor source) -> Tensor(a!)
  variants: method

- func: index_copy(Tensor self, int dim, Tensor index, Tensor source) -> Tensor
  use_c10_dispatcher: full
  variants: function, method

- func: index_copy_.dimname(Tensor(a!) self, Dimname dim, Tensor index, Tensor source) -> Tensor(a!)
  variants: method

- func: index_copy.dimname(Tensor self, Dimname dim, Tensor index, Tensor source) -> Tensor
  variants: function, method

- func: index_put_(Tensor(a!) self, Tensor?[] indices, Tensor values, bool accumulate=False) -> Tensor(a!)
  variants: function, method
  # NB: The following functions are declared in aten/src/ATen/templates/TensorBody.h and defined in aten/src/ATen/TensorIndexing.cpp:
  # - Tensor & Tensor::index_put_(ArrayRef<TensorIndex> indices, Tensor const & rhs)
  # - Tensor & Tensor::index_put_(ArrayRef<TensorIndex> indices, Scalar v)
  # - Tensor & Tensor::index_put_(std::initializer_list<TensorIndex> indices, Tensor const & rhs)
  # - Tensor & Tensor::index_put_(std::initializer_list<TensorIndex> indices, Scalar v)

- func: index_put(Tensor self, Tensor?[] indices, Tensor values, bool accumulate=False) -> Tensor
  variants: function, method

- func: _index_put_impl_(Tensor(a!) self, Tensor?[] indices, Tensor values, bool accumulate=False, bool unsafe=False) -> Tensor(a!)
  variants: function

- func: instance_norm(Tensor input, Tensor? weight, Tensor? bias, Tensor? running_mean, Tensor? running_var, bool use_input_stats, float momentum, float eps, bool cudnn_enabled) -> Tensor
  variants: function

- func: inverse(Tensor self) -> Tensor
  use_c10_dispatcher: full
  variants: function, method

- func: inverse.out(Tensor self, *, Tensor(a!) out) -> Tensor(a!)

- func: _inverse_helper(Tensor self) -> Tensor
  use_c10_dispatcher: full
  variants: function
  dispatch:
    CPU: _inverse_helper_cpu
    CUDA: _inverse_helper_cuda

- func: isclose(Tensor self, Tensor other, float rtol=1e-05, float atol=1e-08, bool equal_nan=False) -> Tensor
  use_c10_dispatcher: full
  variants: function, method

- func: isnan(Tensor self) -> Tensor
  use_c10_dispatcher: full
  variants: function, method
  device_guard: False
  dispatch:
    CPU, CUDA: isnan
    SparseCPU, SparseCUDA: isnan_sparse

- func: is_distributed(Tensor self) -> bool
  use_c10_dispatcher: full
  variants: function, method
  device_guard: False

- func: is_floating_point(Tensor self) -> bool
  use_c10_dispatcher: full
  variants: function, method
  device_guard: False

- func: is_complex(Tensor self) -> bool
  use_c10_dispatcher: full
  variants: function, method
  device_guard: False

- func: isreal(Tensor self) -> Tensor
  use_c10_dispatcher: full
  variants: function, method

- func: is_nonzero(Tensor self) -> bool
  use_c10_dispatcher: full
  variants: function, method
  device_guard: False

- func: is_same_size(Tensor self, Tensor other) -> bool
  use_c10_dispatcher: full
  variants: function, method
  device_guard: False

- func: is_signed(Tensor self) -> bool
  use_c10_dispatcher: full
  variants: function, method
  device_guard: False

- func: kl_div(Tensor self, Tensor target, int reduction=Mean, *, bool log_target=False) -> Tensor
  use_c10_dispatcher: full

- func: kl_div_backward(Tensor grad_output, Tensor self, Tensor target, int reduction=Mean, *, bool log_target=False) -> Tensor
  use_c10_dispatcher: full
  dispatch:
    CPU: kl_div_backward_cpu
    CUDA: kl_div_backward_cuda

- func: kthvalue(Tensor self, int k, int dim=-1, bool keepdim=False) -> (Tensor values, Tensor indices)
  use_c10_dispatcher: full
  variants: function, method

- func: kthvalue.values(Tensor self, int k, int dim=-1, bool keepdim=False, *, Tensor(a!) values, Tensor(b!) indices) -> (Tensor(a!) values, Tensor(b!) indices)
  dispatch:
    CPU: kthvalue_out_cpu
    CUDA: kthvalue_out_cuda

- func: kthvalue.dimname(Tensor self, int k, Dimname dim, bool keepdim=False) -> (Tensor values, Tensor indices)
  variants: function, method

- func: kthvalue.dimname_out(Tensor self, int k, Dimname dim, bool keepdim=False, *, Tensor(a!) values, Tensor(b!) indices) -> (Tensor(a!) values, Tensor(b!) indices)

- func: layer_norm(Tensor input, int[] normalized_shape, Tensor? weight=None, Tensor? bias=None, float eps=1e-05, bool cudnn_enable=True) -> Tensor

- func: native_layer_norm(Tensor input, Tensor? weight, Tensor? bias, int M, int N, float eps) -> (Tensor, Tensor, Tensor)
  dispatch:
    CPU: layer_norm_cpu
    CUDA: layer_norm_cuda

- func: native_layer_norm_backward(Tensor grad_out, Tensor input, Tensor mean, Tensor rstd, Tensor? weight, int M, int N, bool[3] output_mask) -> (Tensor, Tensor, Tensor)
  dispatch:
    CPU: layer_norm_backward_cpu
    CUDA: layer_norm_backward_cuda

- func: linear(Tensor input, Tensor weight, Tensor? bias=None) -> Tensor
  python_module: nn

- func: mkldnn_linear(Tensor input, Tensor weight, Tensor? bias=None) -> Tensor
  python_module: nn
  dispatch:
    MkldnnCPU: mkldnn_linear

- func: fbgemm_linear_int8_weight_fp32_activation(Tensor input, Tensor weight, Tensor packed, Tensor col_offsets, Scalar weight_scale, Scalar weight_zero_point, Tensor bias) -> Tensor
  use_c10_dispatcher: full

- func: fbgemm_linear_int8_weight(Tensor input, Tensor weight, Tensor packed, Tensor col_offsets, Scalar weight_scale, Scalar weight_zero_point, Tensor bias) -> Tensor
  use_c10_dispatcher: full

- func: fbgemm_linear_quantize_weight(Tensor input) -> (Tensor, Tensor, float, int)
  use_c10_dispatcher: full

- func: fbgemm_pack_gemm_matrix_fp16(Tensor input) -> Tensor
  use_c10_dispatcher: full

- func: fbgemm_linear_fp16_weight_fp32_activation(Tensor input, Tensor packed_weight, Tensor bias) -> Tensor
  use_c10_dispatcher: full

- func: fbgemm_linear_fp16_weight(Tensor input, Tensor packed_weight, Tensor bias) -> Tensor
  use_c10_dispatcher: full

- func: fbgemm_pack_quantized_matrix(Tensor input) -> Tensor
  use_c10_dispatcher: full

- func: fbgemm_pack_quantized_matrix.KN(Tensor input, int K, int N) -> Tensor
  use_c10_dispatcher: full

- func: linspace(Scalar start, Scalar end, int steps=100, *, ScalarType? dtype=None, Layout? layout=None, Device? device=None, bool? pin_memory=None) -> Tensor
  use_c10_dispatcher: full

- func: linspace.out(Scalar start, Scalar end, int steps=100, *, Tensor(a!) out) -> Tensor(a!)
  dispatch:
    CPU: linspace_cpu_out
    CUDA: linspace_cuda_out

- func: log(Tensor self) -> Tensor
  use_c10_dispatcher: full
  variants: function, method

- func: log_(Tensor(a!) self) -> Tensor(a!)
  variants: function, method

- func: log.out(Tensor self, *, Tensor(a!) out) -> Tensor(a!)
  dispatch:
    CPU, CUDA: log_out

- func: log10(Tensor self) -> Tensor
  use_c10_dispatcher: full
  variants: function, method

- func: log10_(Tensor(a!) self) -> Tensor(a!)
  variants: function, method

- func: log10.out(Tensor self, *, Tensor(a!) out) -> Tensor(a!)
  dispatch:
    CPU, CUDA: log10_out

- func: log1p(Tensor self) -> Tensor
  use_c10_dispatcher: full
  variants: function, method

- func: log1p_(Tensor(a!) self) -> Tensor(a!)
  variants: function, method
  dispatch:
    CPU, CUDA: log1p_
    SparseCPU, SparseCUDA: log1p_sparse_

- func: log1p.out(Tensor self, *, Tensor(a!) out) -> Tensor(a!)
  dispatch:
    CPU, CUDA: log1p_out
    SparseCPU, SparseCUDA: log1p_out_sparse

- func: log2(Tensor self) -> Tensor
  use_c10_dispatcher: full
  variants: function, method

- func: log2_(Tensor(a!) self) -> Tensor(a!)
  variants: function, method

- func: log2.out(Tensor self, *, Tensor(a!) out) -> Tensor(a!)
  dispatch:
    CPU, CUDA: log2_out

- func: logaddexp.out(Tensor self, Tensor other, *, Tensor(a!) out) -> Tensor(a!)

- func: logaddexp(Tensor self, Tensor other) -> Tensor
  use_c10_dispatcher: full
  variants: method, function

- func: logaddexp2.out(Tensor self, Tensor other, *, Tensor(a!) out) -> Tensor(a!)

- func: logaddexp2(Tensor self, Tensor other) -> Tensor
  use_c10_dispatcher: full
  variants: method, function

- func: logdet(Tensor self) -> Tensor
  use_c10_dispatcher: full
  variants: function, method

- func: logspace(Scalar start, Scalar end, int steps=100, float base=10.0, *, ScalarType? dtype=None, Layout? layout=None, Device? device=None, bool? pin_memory=None) -> Tensor
  use_c10_dispatcher: full

- func: logspace.out(Scalar start, Scalar end, int steps=100, float base=10.0, *, Tensor(a!) out) -> Tensor(a!)
  dispatch:
    CPU: logspace_cpu_out
    CUDA: logspace_cuda_out

# log_softmax allows positional dtype, unlike most operators, because kwonly is BC-breaking when loading jit models.
- func: log_softmax.int(Tensor self, int dim, ScalarType? dtype=None) -> Tensor
  use_c10_dispatcher: full
  variants: function, method

- func: log_softmax.Dimname(Tensor self, Dimname dim, *, ScalarType? dtype=None) -> Tensor
  variants: function, method

- func: _log_softmax(Tensor self, int dim, bool half_to_float) -> Tensor
  use_c10_dispatcher: full
  dispatch:
    CPU: log_softmax_cpu
    CUDA: log_softmax_cuda

- func: _log_softmax_backward_data(Tensor grad_output, Tensor output, int dim, Tensor self) -> Tensor
  use_c10_dispatcher: full
  dispatch:
    CPU: log_softmax_backward_cpu
    CUDA: log_softmax_backward_cuda

- func: _logcumsumexp(Tensor self, int dim) -> Tensor
  use_c10_dispatcher: full
  dispatch:
    CPU: _logcumsumexp_cpu
    CUDA: _logcumsumexp_cuda

- func: _logcumsumexp.out(Tensor self, int dim, *, Tensor(a!) out) -> Tensor(a!)
  dispatch:
    CPU: _logcumsumexp_out_cpu
    CUDA: _logcumsumexp_out_cuda

- func: logcumsumexp(Tensor self, int dim) -> Tensor
  use_c10_dispatcher: full
  variants: function, method

- func: logcumsumexp.out(Tensor self, int dim, *, Tensor(a!) out) -> Tensor(a!)

- func: logcumsumexp.dimname(Tensor self, Dimname dim) -> Tensor
  variants: function, method

- func: logcumsumexp.dimname_out(Tensor self, Dimname dim, *, Tensor(a!) out) -> Tensor(a!)

- func: logsumexp(Tensor self, int[1] dim, bool keepdim=False) -> Tensor
  use_c10_dispatcher: full
  variants: function, method

- func: logsumexp.out(Tensor self, int[1] dim, bool keepdim=False, *, Tensor(a!) out) -> Tensor(a!)

- func: logsumexp.names(Tensor self, Dimname[1] dim, bool keepdim=False) -> Tensor
  variants: function, method

- func: logsumexp.names_out(Tensor self, Dimname[1] dim, bool keepdim=False, *, Tensor(a!) out) -> Tensor(a!)

- func: margin_ranking_loss(Tensor input1, Tensor input2, Tensor target, float margin=0.0, int reduction=Mean) -> Tensor
  use_c10_dispatcher: full

- func: matmul(Tensor self, Tensor other) -> Tensor
  use_c10_dispatcher: full
  variants: function, method

- func: matmul.out(Tensor self, Tensor other, *, Tensor(a!) out) -> Tensor(a!)

- func: matrix_rank.tol(Tensor self, float tol, bool symmetric=False) -> Tensor
  use_c10_dispatcher: full

- func: matrix_rank(Tensor self, bool symmetric=False) -> Tensor
  use_c10_dispatcher: full

- func: matrix_power(Tensor self, int n) -> Tensor
  use_c10_dispatcher: full
  variants: function, method

- func: max.dim(Tensor self, int dim, bool keepdim=False) -> (Tensor values, Tensor indices)
  use_c10_dispatcher: full
  variants: function, method

- func: max.dim_max(Tensor self, int dim, bool keepdim=False, *, Tensor(a!) max, Tensor(b!) max_values) -> (Tensor(a!) values, Tensor(b!) indices)

- func: max_values(Tensor self, int[1] dim, bool keepdim=False) -> Tensor
  use_c10_dispatcher: full
  variants: function, method

- func: max.names_dim(Tensor self, Dimname dim, bool keepdim=False) -> (Tensor values, Tensor indices)
  variants: function, method

- func: max.names_dim_max(Tensor self, Dimname dim, bool keepdim=False, *, Tensor(a!) max, Tensor(b!) max_values) -> (Tensor(a!) values, Tensor(b!) indices)

- func: max_values.names(Tensor self, Dimname[1] dim, bool keepdim=False) -> Tensor
  variants: function, method

# Return: (Tensor output, Tensor indices)
- func: max_pool1d_with_indices(Tensor self, int[1] kernel_size, int[1] stride=[], int[1] padding=0, int[1] dilation=1, bool ceil_mode=False) -> (Tensor, Tensor)
  use_c10_dispatcher: full

- func: max_pool1d(Tensor self, int[1] kernel_size, int[1] stride=[], int[1] padding=0, int[1] dilation=1, bool ceil_mode=False) -> Tensor
  use_c10_dispatcher: full

- func: max_pool2d(Tensor self, int[2] kernel_size, int[2] stride=[], int[2] padding=0, int[2] dilation=1, bool ceil_mode=False) -> Tensor
  use_c10_dispatcher: full

- func: mkldnn_max_pool2d(Tensor self, int[2] kernel_size, int[2] stride=[], int[2] padding=0, int[2] dilation=1, bool ceil_mode=False) -> Tensor
  use_c10_dispatcher: full
  dispatch:
    MkldnnCPU: mkldnn_max_pool2d

- func: mkldnn_max_pool3d(Tensor self, int[3] kernel_size, int[3] stride=[], int[3] padding=0, int[3] dilation=1, bool ceil_mode=False) -> Tensor
  use_c10_dispatcher: full
  dispatch:
    MkldnnCPU: mkldnn_max_pool3d

- func: quantized_max_pool2d(Tensor self, int[2] kernel_size, int[2] stride=[], int[2] padding=0, int[2] dilation=1, bool ceil_mode=False) -> Tensor
  use_c10_dispatcher: full
  dispatch:
    QuantizedCPU: quantized_max_pool2d

- func: max_pool3d(Tensor self, int[3] kernel_size, int[3] stride=[], int[3] padding=0, int[3] dilation=1, bool ceil_mode=False) -> Tensor
  use_c10_dispatcher: full

# The CPU and GPU dispatch variants are named weirdly here because otherwise there
# are namespacing issues in C++
- func: mean(Tensor self, *, ScalarType? dtype=None) -> Tensor
  use_c10_dispatcher: full
  variants: function, method
  dispatch:
    CPU, CUDA: mean_cpu_gpu
    QuantizedCPU: mean_quantized_cpu

- func: mean.dim(Tensor self, int[1] dim, bool keepdim=False, *, ScalarType? dtype=None) -> Tensor
  use_c10_dispatcher: full
  variants: function, method
  dispatch:
    CPU, CUDA: mean_cpu_gpu
    QuantizedCPU: mean_quantized_cpu
    Vulkan: mean_vulkan

- func: mean.out(Tensor self, int[1] dim, bool keepdim=False, *, ScalarType? dtype=None, Tensor(a!) out) -> Tensor(a!)
  dispatch:
    CPU, CUDA: mean_out_cpu_gpu
    QuantizedCPU: mean_out_quantized_cpu

- func: mean.names_dim(Tensor self, Dimname[1] dim, bool keepdim=False, *, ScalarType? dtype=None) -> Tensor
  variants: function, method

- func: mean.names_out(Tensor self, Dimname[1] dim, bool keepdim=False, *, ScalarType? dtype=None, Tensor(a!) out) -> Tensor(a!)

- func: median.dim(Tensor self, int dim, bool keepdim=False) -> (Tensor values, Tensor indices)
  use_c10_dispatcher: full
  variants: function, method

- func: median.dim_values(Tensor self, int dim, bool keepdim=False, *, Tensor(a!) values, Tensor(b!) indices) -> (Tensor(a!) values, Tensor(b!) indices)

- func: median.names_dim(Tensor self, Dimname dim, bool keepdim=False) -> (Tensor values, Tensor indices)
  variants: function, method

- func: median.names_dim_values(Tensor self, Dimname dim, bool keepdim=False, *, Tensor(a!) values, Tensor(b!) indices) -> (Tensor(a!) values, Tensor(b!) indices)

- func: min.dim(Tensor self, int dim, bool keepdim=False) -> (Tensor values, Tensor indices)
  use_c10_dispatcher: full
  variants: function, method

- func: min.dim_min(Tensor self, int dim, bool keepdim=False, *, Tensor(a!) min, Tensor(b!) min_indices) -> (Tensor(a!) values, Tensor(b!) indices)

- func: min_values(Tensor self, int[1] dim, bool keepdim=False) -> Tensor
  use_c10_dispatcher: full
  variants: function, method

- func: min.names_dim(Tensor self, Dimname dim, bool keepdim=False) -> (Tensor values, Tensor indices)
  variants: function, method

- func: min.names_dim_min(Tensor self, Dimname dim, bool keepdim=False, *, Tensor(a!) min, Tensor(b!) min_indices) -> (Tensor(a!) values, Tensor(b!) indices)

- func: min_values.names(Tensor self, Dimname[1] dim, bool keepdim=False) -> Tensor
  variants: function, method

- func: mkldnn_convolution(Tensor self, Tensor weight, Tensor? bias, int[] padding, int[] stride, int[] dilation, int groups) -> Tensor

- func: mkldnn_convolution_backward_input(int[] self_size, Tensor grad_output, Tensor weight, int[] padding, int[] stride, int[] dilation, int groups, bool bias_defined) -> Tensor
  use_c10_dispatcher: full

- func: mkldnn_convolution_backward_weights(int[] weight_size, Tensor grad_output, Tensor self, int[] padding, int[] stride, int[] dilation, int groups, bool bias_defined) -> (Tensor, Tensor)
  use_c10_dispatcher: full

- func: mkldnn_convolution_backward(Tensor self, Tensor grad_output, Tensor weight, int[] padding, int[] stride, int[] dilation, int groups, bool[3] output_mask) -> (Tensor, Tensor, Tensor)
  use_c10_dispatcher: full

- func: miopen_batch_norm(Tensor input, Tensor weight, Tensor? bias, Tensor? running_mean, Tensor? running_var, bool training, float exponential_average_factor, float epsilon) -> (Tensor, Tensor, Tensor)
  dispatch:
    CUDA: miopen_batch_norm

- func: miopen_batch_norm_backward(Tensor input, Tensor grad_output, Tensor weight, Tensor? running_mean, Tensor? running_var, Tensor? save_mean, Tensor? save_var, float epsilon) -> (Tensor, Tensor, Tensor)
  dispatch:
    CUDA: miopen_batch_norm_backward

- func: miopen_convolution(Tensor self, Tensor weight, Tensor? bias, int[] padding, int[] stride, int[] dilation, int groups, bool benchmark, bool deterministic) -> Tensor
  dispatch:
    CUDA: miopen_convolution

- func: miopen_convolution_backward_input(int[] self_size, Tensor grad_output, Tensor weight, int[] padding, int[] stride, int[] dilation, int groups, bool benchmark, bool deterministic) -> Tensor
  use_c10_dispatcher: full
  dispatch:
    CUDA: miopen_convolution_backward_input

- func: miopen_convolution_backward(Tensor self, Tensor grad_output, Tensor weight, int[] padding, int[] stride, int[] dilation, int groups, bool benchmark, bool deterministic, bool[3] output_mask) -> (Tensor, Tensor, Tensor)
  use_c10_dispatcher: full
  dispatch:
    CUDA: miopen_convolution_backward

- func: miopen_convolution_backward_bias(Tensor grad_output) -> Tensor
  use_c10_dispatcher: full
  dispatch:
    CUDA: miopen_convolution_backward_bias

- func: miopen_convolution_backward_weight(int[] weight_size, Tensor grad_output, Tensor self, int[] padding, int[] stride, int[] dilation, int groups, bool benchmark, bool deterministic) -> Tensor
  use_c10_dispatcher: full
  dispatch:
    CUDA: miopen_convolution_backward_weight

- func: miopen_convolution_transpose(Tensor self, Tensor weight, Tensor? bias, int[] padding, int[] output_padding, int[] stride, int[] dilation, int groups, bool benchmark, bool deterministic) -> Tensor
  dispatch:
    CUDA: miopen_convolution_transpose

# NB: output_padding not strictly needed here, but it's helpful for the float
# backwards
- func: miopen_convolution_transpose_backward(Tensor self, Tensor grad_output, Tensor weight, int[] padding, int[] output_padding, int[] stride, int[] dilation, int groups, bool benchmark, bool deterministic, bool[3] output_mask) -> (Tensor, Tensor, Tensor)
  use_c10_dispatcher: full
  dispatch:
    CUDA: miopen_convolution_transpose_backward

- func: miopen_convolution_transpose_backward_input(Tensor grad_output, Tensor weight, int[] padding, int[] stride, int[] dilation, int groups, bool benchmark, bool deterministic) -> Tensor
  use_c10_dispatcher: full
  dispatch:
    CUDA: miopen_convolution_transpose_backward_input

- func: miopen_convolution_transpose_backward_weight(int[] weight_size, Tensor grad_output, Tensor self, int[] padding, int[] stride, int[] dilation, int groups, bool benchmark, bool deterministic) -> Tensor
  use_c10_dispatcher: full
  dispatch:
    CUDA: miopen_convolution_transpose_backward_weight

- func: miopen_depthwise_convolution(Tensor self, Tensor weight, Tensor? bias, int[] padding, int[] stride, int[] dilation, int groups, bool benchmark, bool deterministic) -> Tensor
  dispatch:
    CUDA: miopen_depthwise_convolution

- func: miopen_depthwise_convolution_backward_input(int[] self_size, Tensor grad_output, Tensor weight, int[] padding, int[] stride, int[] dilation, int groups, bool benchmark, bool deterministic) -> Tensor
  use_c10_dispatcher: full
  dispatch:
    CUDA: miopen_depthwise_convolution_backward_input

- func: miopen_depthwise_convolution_backward(Tensor self, Tensor grad_output, Tensor weight, int[] padding, int[] stride, int[] dilation, int groups, bool benchmark, bool deterministic, bool[3] output_mask) -> (Tensor, Tensor, Tensor)
  use_c10_dispatcher: full
  dispatch:
    CUDA: miopen_depthwise_convolution_backward

- func: miopen_depthwise_convolution_backward_weight(int[] weight_size, Tensor grad_output, Tensor self, int[] padding, int[] stride, int[] dilation, int groups, bool benchmark, bool deterministic) -> Tensor
  use_c10_dispatcher: full
  dispatch:
    CUDA: miopen_depthwise_convolution_backward_weight

- func: miopen_rnn(Tensor input, Tensor[] weight, int weight_stride0, Tensor hx, Tensor? cx, int mode, int hidden_size, int num_layers, bool batch_first, float dropout, bool train, bool bidirectional, int[] batch_sizes, Tensor? dropout_state) -> (Tensor, Tensor, Tensor, Tensor, Tensor)
  dispatch:
    CUDA: miopen_rnn

- func: miopen_rnn_backward(Tensor input, Tensor[] weight, int weight_stride0, Tensor weight_buf, Tensor hx, Tensor? cx, Tensor output, Tensor? grad_output, Tensor? grad_hy, Tensor? grad_cy, int mode, int hidden_size, int num_layers, bool batch_first, float dropout, bool train, bool bidirectional, int[] batch_sizes, Tensor? dropout_state, Tensor reserve, bool[4] output_mask) -> (Tensor, Tensor, Tensor, Tensor[])
  dispatch:
    CUDA: miopen_rnn_backward

- func: mm(Tensor self, Tensor mat2) -> Tensor
  use_c10_dispatcher: full
  variants: function, method
  dispatch:
    CPU: mm_cpu
    CUDA: mm_cuda
    SparseCPU, SparseCUDA: _sparse_mm
    Vulkan: vulkan_mm

- func: mm.out(Tensor self, Tensor mat2, *, Tensor(a!) out) -> Tensor(a!)
  dispatch:
    CPU: mm_cpu_out
    CUDA: mm_out_cuda
    SparseCPU, SparseCUDA: _sparse_mm_out

- func: _sparse_mm(Tensor sparse, Tensor dense) -> Tensor
  use_c10_dispatcher: full

- func: mode(Tensor self, int dim=-1, bool keepdim=False) -> (Tensor values, Tensor indices)
  use_c10_dispatcher: full
  variants: function, method

- func: mode.values(Tensor self, int dim=-1, bool keepdim=False, *, Tensor(a!) values, Tensor(b!) indices) -> (Tensor(a!) values, Tensor(b!) indices)

- func: mode.dimname(Tensor self, Dimname dim, bool keepdim=False) -> (Tensor values, Tensor indices)
  variants: function, method

- func: mode.dimname_out(Tensor self, Dimname dim, bool keepdim=False, *, Tensor(a!) values, Tensor(b!) indices) -> (Tensor(a!) values, Tensor(b!) indices)

- func: mul.Tensor(Tensor self, Tensor other) -> Tensor
  use_c10_dispatcher: full
  variants: function, method
  dispatch:
    CPU, CUDA: mul
    SparseCPU, SparseCUDA: mul_sparse
    MkldnnCPU: mkldnn_mul

- func: mul_.Tensor(Tensor(a!) self, Tensor other) -> Tensor(a!)
  variants: method
  dispatch:
    CPU, CUDA: mul_
    SparseCPU, SparseCUDA: mul_sparse_
    MkldnnCPU: mkldnn_mul_

- func: mul.out(Tensor self, Tensor other, *, Tensor(a!) out) -> Tensor(a!)
  dispatch:
    CPU, CUDA: mul_out
    SparseCPU: mul_out_sparse_cpu
    SparseCUDA: mul_out_sparse_cuda
    MkldnnCPU: mkldnn_mul_out

  # For C++ only, until we have conversion from C++ numbers to Tensor
- func: mul.Scalar(Tensor self, Scalar other) -> Tensor
  use_c10_dispatcher: full
  variants: function, method

- func: mul_.Scalar(Tensor(a!) self, Scalar other) -> Tensor(a!)
  variants: method

- func: mv(Tensor self, Tensor vec) -> Tensor
  use_c10_dispatcher: full
  variants: function, method
  dispatch:
    CPU, CUDA: mv
    SparseCPU, SparseCUDA: mv_sparse

- func: mv.out(Tensor self, Tensor vec, *, Tensor(a!) out) -> Tensor(a!)

- func: mvlgamma(Tensor self, int p) -> Tensor
  use_c10_dispatcher: full
  variants: function, method

- func: mvlgamma_(Tensor(a!) self, int p) -> Tensor(a!)
  variants: method

- func: narrow_copy(Tensor self, int dim, int start, int length) -> Tensor
  use_c10_dispatcher: full
  variants: method
  dispatch:
    CPU, CUDA: narrow_copy_dense
    SparseCPU, SparseCUDA: narrow_copy_sparse

- func: narrow(Tensor(a) self, int dim, int start, int length) -> Tensor(a)
  use_c10_dispatcher: full
  variants: function, method
  device_guard: False

- func: narrow.Tensor(Tensor(a) self, int dim, Tensor start, int length) -> Tensor(a)
  use_c10_dispatcher: full
  variants: function, method
  device_guard: False

- func: native_batch_norm(Tensor input, Tensor? weight, Tensor? bias, Tensor? running_mean, Tensor? running_var, bool training, float momentum, float eps) -> (Tensor, Tensor, Tensor)
  dispatch:
    CPU: batch_norm_cpu
    CUDA: batch_norm_cuda
    MkldnnCPU: mkldnn_batch_norm

- func: native_batch_norm.out(Tensor input, Tensor? weight, Tensor? bias, Tensor? running_mean, Tensor? running_var, bool training, float momentum, float eps, *, Tensor(a!) out, Tensor(b!) save_mean, Tensor(c!) save_invstd) -> (Tensor(a!), Tensor(b!), Tensor(c!))
  dispatch:
    CUDA: batch_norm_cuda_out

- func: batch_norm_stats(Tensor input, float eps) -> (Tensor, Tensor)
  use_c10_dispatcher: full
  dispatch:
    CUDA: batch_norm_stats_cuda

- func: batch_norm_elemt(Tensor input, Tensor? weight, Tensor? bias, Tensor mean, Tensor invstd, float eps) -> Tensor
  dispatch:
    CUDA: batch_norm_elemt_cuda

- func: batch_norm_elemt.out(Tensor input, Tensor? weight, Tensor? bias, Tensor mean, Tensor invstd, float eps, *, Tensor(a!) out) -> Tensor(a!)
  dispatch:
    CUDA: batch_norm_elemt_cuda_out

# for backward compatibility
- func: batch_norm_gather_stats(Tensor input, Tensor mean, Tensor invstd, Tensor? running_mean, Tensor? running_var, float momentum, float eps, int count) -> (Tensor, Tensor)
  dispatch:
    CUDA: batch_norm_gather_stats_cuda

- func: batch_norm_gather_stats_with_counts(Tensor input, Tensor mean, Tensor invstd, Tensor? running_mean, Tensor? running_var, float momentum, float eps, Tensor counts) -> (Tensor, Tensor)
  dispatch:
    CUDA: batch_norm_gather_stats_with_counts_cuda

- func: native_batch_norm_backward(Tensor grad_out, Tensor input, Tensor? weight, Tensor? running_mean, Tensor? running_var, Tensor? save_mean, Tensor? save_invstd, bool train, float eps, bool[3] output_mask) -> (Tensor, Tensor, Tensor)
  dispatch:
    CPU: batch_norm_backward_cpu
    CUDA: batch_norm_backward_cuda

- func: batch_norm_backward_reduce(Tensor grad_out, Tensor input, Tensor mean, Tensor invstd, Tensor? weight, bool input_g, bool weight_g, bool bias_g) -> (Tensor, Tensor, Tensor, Tensor)
  dispatch:
    CUDA: batch_norm_backward_reduce_cuda

- func: batch_norm_backward_elemt(Tensor grad_out, Tensor input, Tensor mean, Tensor invstd, Tensor? weight, Tensor mean_dy, Tensor mean_dy_xmu) -> Tensor
  dispatch:
    CUDA: batch_norm_backward_elemt_cuda

- func: batch_norm_update_stats(Tensor input, Tensor? running_mean, Tensor? running_var, float momentum) -> (Tensor, Tensor)
  dispatch:
    CPU: batch_norm_update_stats_cpu
    CUDA: batch_norm_update_stats_cuda

- func: is_vulkan_available() -> bool
  use_c10_dispatcher: full

- func: _nnpack_available() -> bool
  use_c10_dispatcher: full

- func: _nnpack_spatial_convolution(Tensor input, Tensor weight, Tensor? bias, int[2] padding, int[2] stride=1) -> Tensor
  variants: function

- func: _nnpack_spatial_convolution_backward(Tensor input, Tensor grad_output, Tensor weight, int[2] padding, bool[3] output_mask) -> (Tensor, Tensor, Tensor)
  use_c10_dispatcher: full
  variants: function

- func: _nnpack_spatial_convolution_backward_input(Tensor input, Tensor grad_output, Tensor weight, int[2] padding) -> Tensor
  use_c10_dispatcher: full
  variants: function

- func: _nnpack_spatial_convolution_backward_weight(Tensor input, int[] weightsize, Tensor grad_output, int[2] padding) -> Tensor
  use_c10_dispatcher: full
  variants: function

- func: ones.names(int[] size, *, Dimname[]? names, ScalarType? dtype=None, Layout? layout=None, Device? device=None, bool? pin_memory=None) -> Tensor
  device_guard: False

- func: ones(int[] size, *, ScalarType? dtype=None, Layout? layout=None, Device? device=None, bool? pin_memory=None) -> Tensor
  use_c10_dispatcher: full

- func: ones.out(int[] size, *, Tensor(a!) out) -> Tensor(a!)

- func: ones_like(Tensor self, *, ScalarType? dtype=None, Layout? layout=None, Device? device=None, bool? pin_memory=None, MemoryFormat? memory_format=None) -> Tensor
  use_c10_dispatcher: full

- func: pairwise_distance(Tensor x1, Tensor x2, float p=2, float eps=1e-06, bool keepdim=False) -> Tensor
  use_c10_dispatcher: full

- func: cdist(Tensor x1, Tensor x2, float p=2, int? compute_mode=None) -> Tensor
  use_c10_dispatcher: full

- func: _euclidean_dist(Tensor x1, Tensor x2) -> Tensor
  use_c10_dispatcher: full

- func: _cdist_forward(Tensor x1, Tensor x2, float p, int? compute_mode) -> Tensor
  use_c10_dispatcher: full

- func: _cdist_backward(Tensor grad, Tensor x1, Tensor x2, float p, Tensor cdist) -> Tensor
  use_c10_dispatcher: full

- func: pdist(Tensor self, float p=2) -> Tensor
  use_c10_dispatcher: full

- func: _pdist_forward(Tensor self, float p=2) -> Tensor
  use_c10_dispatcher: full

- func: _pdist_backward(Tensor grad, Tensor self, float p, Tensor pdist) -> Tensor
  use_c10_dispatcher: full

- func: cosine_similarity(Tensor x1, Tensor x2, int dim=1, float eps=1e-08) -> Tensor
  use_c10_dispatcher: full
  variants: function

- func: permute(Tensor(a) self, int[] dims) -> Tensor(a)
  use_c10_dispatcher: full
  variants: method  # This is method-only to match the previous tensor API. In the future we could make this a function too.

- func: movedim.intlist(Tensor(a) self, int[] source, int[] destination) -> Tensor(a)
  use_c10_dispatcher: full
  variants: function

- func: movedim.int(Tensor(a) self, int source, int destination) -> Tensor(a)
  use_c10_dispatcher: full
  variants: function

# Only exposed from C++ -- in Python,
# we expose it as an attribute `T`, not a function.
#
# I'd like to name this "T" in C++ too, but
# calling a native function "T" causes undefined
# behavior on Windows, for reasons I don't understand
# (maybe related to capital letter collation somehow...)
- func: numpy_T(Tensor(a) self) -> Tensor(a)
  use_c10_dispatcher: full
  variants: method

- func: pixel_shuffle(Tensor self, int upscale_factor) -> Tensor
  use_c10_dispatcher: full

- func: channel_shuffle(Tensor self, int groups) -> Tensor
  use_c10_dispatcher: full
  dispatch:
    CPU: channel_shuffle
    QuantizedCPU: channel_shuffle_quantized_cpu

- func: is_pinned(Tensor self) -> bool
  use_c10_dispatcher: full
  variants: method

- func: pin_memory(Tensor(a) self) -> Tensor(a)
  use_c10_dispatcher: full
  variants: method

- func: pinverse(Tensor self, float rcond=1e-15) -> Tensor
  use_c10_dispatcher: full
  variants: function, method

- func: poisson_nll_loss(Tensor input, Tensor target, bool log_input, bool full, float eps, int reduction) -> Tensor
  use_c10_dispatcher: full
  variants: function

- func: rad2deg(Tensor self) -> Tensor
  use_c10_dispatcher: full
  variants: function, method
  supports_named_tensor: True

- func: rad2deg_(Tensor(a!) self) -> Tensor(a!)
  variants: function, method
  supports_named_tensor: True

- func: rad2deg.out(Tensor self, *, Tensor(a!) out) -> Tensor(a!)
  supports_named_tensor: True

- func: deg2rad(Tensor self) -> Tensor
  use_c10_dispatcher: full
  variants: function, method
  supports_named_tensor: True

- func: deg2rad_(Tensor(a!) self) -> Tensor(a!)
  variants: function, method
  supports_named_tensor: True

- func: deg2rad.out(Tensor self, *, Tensor(a!) out) -> Tensor(a!)
  supports_named_tensor: True

- func: scalar_tensor(Scalar s, *, ScalarType? dtype=None, Layout? layout=None, Device? device=None, bool? pin_memory=None) -> Tensor
  use_c10_dispatcher: full

- func: rand.names(int[] size, *, Dimname[]? names, ScalarType? dtype=None, Layout? layout=None, Device? device=None, bool? pin_memory=None) -> Tensor
  device_guard: False

- func: rand.generator_with_names(int[] size, *, Generator? generator, Dimname[]? names, ScalarType? dtype=None, Layout? layout=None, Device? device=None, bool? pin_memory=None) -> Tensor
  device_guard: False

- func: rand(int[] size, *, ScalarType? dtype=None, Layout? layout=None, Device? device=None, bool? pin_memory=None) -> Tensor
  use_c10_dispatcher: full

- func: rand.generator(int[] size, *, Generator? generator, ScalarType? dtype=None, Layout? layout=None, Device? device=None, bool? pin_memory=None) -> Tensor

- func: rand.out(int[] size, *, Tensor(a!) out) -> Tensor(a!)

- func: rand.generator_out(int[] size, *, Generator? generator, Tensor(a!) out) -> Tensor(a!)

- func: rand_like(Tensor self, *, ScalarType? dtype=None, Layout? layout=None, Device? device=None, bool? pin_memory=None, MemoryFormat? memory_format=None) -> Tensor
  use_c10_dispatcher: full

- func: randint(int high, int[] size, *, ScalarType? dtype=None, Layout? layout=None, Device? device=None, bool? pin_memory=None) -> Tensor
  use_c10_dispatcher: full

- func: randint.generator(int high, int[] size, *, Generator? generator, ScalarType? dtype=None, Layout? layout=None, Device? device=None, bool? pin_memory=None) -> Tensor

- func: randint.low(int low, int high, int[] size, *, ScalarType? dtype=None, Layout? layout=None, Device? device=None, bool? pin_memory=None) -> Tensor
  use_c10_dispatcher: full

- func: randint.low_generator(int low, int high, int[] size, *, Generator? generator, ScalarType? dtype=None, Layout? layout=None, Device? device=None, bool? pin_memory=None) -> Tensor

- func: randint.out(int high, int[] size, *, Tensor(a!) out) -> Tensor(a!)

- func: randint.generator_out(int high, int[] size, *, Generator? generator, Tensor(a!) out) -> Tensor(a!)

- func: randint.low_out(int low, int high, int[] size, *, Tensor(a!) out) -> Tensor(a!)

- func: randint.low_generator_out(int low, int high, int[] size, *, Generator? generator, Tensor(a!) out) -> Tensor(a!)

- func: randint_like(Tensor self, int high, *, ScalarType? dtype=None, Layout? layout=None, Device? device=None, bool? pin_memory=None, MemoryFormat? memory_format=None) -> Tensor
  use_c10_dispatcher: full

- func: randint_like.low_dtype(Tensor self, int low, int high, *, ScalarType? dtype=None, Layout? layout=None, Device? device=None, bool? pin_memory=None, MemoryFormat? memory_format=None) -> Tensor
  use_c10_dispatcher: full

- func: randn(int[] size, *, ScalarType? dtype=None, Layout? layout=None, Device? device=None, bool? pin_memory=None) -> Tensor
  use_c10_dispatcher: full

- func: randn.generator(int[] size, *, Generator? generator, ScalarType? dtype=None, Layout? layout=None, Device? device=None, bool? pin_memory=None) -> Tensor

- func: randn.names(int[] size, *, Dimname[]? names, ScalarType? dtype=None, Layout? layout=None, Device? device=None, bool? pin_memory=None) -> Tensor
  device_guard: False

- func: randn.generator_with_names(int[] size, *, Generator? generator, Dimname[]? names, ScalarType? dtype=None, Layout? layout=None, Device? device=None, bool? pin_memory=None) -> Tensor
  device_guard: False

- func: randn.out(int[] size, *, Tensor(a!) out) -> Tensor(a!)

- func: randn.generator_out(int[] size, *, Generator? generator, Tensor(a!) out) -> Tensor(a!)

- func: randn_like(Tensor self, *, ScalarType? dtype=None, Layout? layout=None, Device? device=None, bool? pin_memory=None, MemoryFormat? memory_format=None) -> Tensor
  use_c10_dispatcher: full

- func: randperm(int n, *, ScalarType? dtype=None, Layout? layout=None, Device? device=None, bool? pin_memory=None) -> Tensor
  use_c10_dispatcher: full

- func: randperm.generator(int n, *, Generator? generator, ScalarType? dtype=None, Layout? layout=None, Device? device=None, bool? pin_memory=None) -> Tensor

- func: randperm.out(int n, *, Tensor(a!) out) -> Tensor(a!)

- func: randperm.generator_out(int n, *, Generator? generator, Tensor(a!) out) -> Tensor(a!)
  dispatch:
    CPU: randperm_out_cpu
    CUDA: randperm_out_cuda

- func: range.step(Scalar start, Scalar end, Scalar step=1, *, ScalarType? dtype=None, Layout? layout=None, Device? device=None, bool? pin_memory=None) -> Tensor
  use_c10_dispatcher: full

- func: range(Scalar start, Scalar end, *, ScalarType? dtype=None, Layout? layout=None, Device? device=None, bool? pin_memory=None) -> Tensor
  use_c10_dispatcher: full

- func: range.out(Scalar start, Scalar end, Scalar step=1, *, Tensor(a!) out) -> Tensor(a!)
  dispatch:
    CPU: range_cpu_out
    CUDA: range_cuda_out

- func: reciprocal(Tensor self) -> Tensor
  use_c10_dispatcher: full
  variants: function, method

- func: reciprocal_(Tensor(a!) self) -> Tensor(a!)
  variants: function, method

- func: reciprocal.out(Tensor self, *, Tensor(a!) out) -> Tensor(a!)

- func: neg(Tensor self) -> Tensor
  use_c10_dispatcher: full
  variants: function, method

- func: neg_(Tensor(a!) self) -> Tensor(a!)
  variants: function, method

- func: neg.out(Tensor self, *, Tensor(a!) out) -> Tensor(a!)
  dispatch:
    CPU, CUDA: neg_out

- func: repeat(Tensor self, int[] repeats) -> Tensor
  use_c10_dispatcher: full
  variants: method  # This is method-only to match the previous tensor API. In the future we could make this a function too.

- func: repeat_interleave.Tensor(Tensor repeats) -> Tensor
  use_c10_dispatcher: full
  variants: function
  dispatch:
    CPU: repeat_interleave_cpu
    CUDA: repeat_interleave_cuda

- func: repeat_interleave.self_Tensor(Tensor self, Tensor repeats, int? dim=None) -> Tensor
  use_c10_dispatcher: full
  variants: function, method

- func: repeat_interleave.self_int(Tensor self, int repeats, int? dim=None) -> Tensor
  use_c10_dispatcher: full
  variants: function, method

- func: reshape(Tensor(a) self, int[] shape) -> Tensor(a)
  use_c10_dispatcher: full
  variants: function, method
  device_guard: False

- func: _mkldnn_reshape(Tensor self, int[] shape) -> Tensor
  use_c10_dispatcher: full
  device_guard: False
  dispatch:
    MkldnnCPU: mkldnn_reshape

- func: reshape_as(Tensor(a) self, Tensor other) -> Tensor(a)
  use_c10_dispatcher: full
  variants: method
  device_guard: False

- func: round(Tensor self) -> Tensor
  use_c10_dispatcher: full
  variants: function, method

- func: round_(Tensor(a!) self) -> Tensor(a!)
  variants: function, method

- func: round.out(Tensor self, *, Tensor(a!) out) -> Tensor(a!)
  dispatch:
    CPU: round_out
    CUDA: round_out

- func: rrelu(Tensor self, Scalar lower=0.125, Scalar upper=0.3333333333333333, bool training=False, Generator? generator=None) -> Tensor

- func: rrelu_(Tensor(a!) self, Scalar lower=0.125, Scalar upper=0.3333333333333333, bool training=False, Generator? generator=None) -> Tensor(a!)

- func: relu(Tensor self) -> Tensor
  use_c10_dispatcher: full
  variants: function, method
  dispatch:
    CPU, CUDA: relu
    MkldnnCPU: mkldnn_relu
    QuantizedCPU: relu_quantized_cpu

- func: relu_(Tensor(a!) self) -> Tensor(a!)
  variants: function, method
  dispatch:
    CPU, CUDA: relu_
    MkldnnCPU: mkldnn_relu_
    QuantizedCPU: relu_quantized_cpu_
    Vulkan: vulkan_relu_

- func: prelu(Tensor self, Tensor weight) -> Tensor
  use_c10_dispatcher: full
  variants: function, method
  dispatch:
    CPU: prelu_cpu
    CUDA: prelu_cuda

- func: prelu_backward(Tensor grad_output, Tensor self, Tensor weight) -> (Tensor, Tensor)
  use_c10_dispatcher: full
  variants: function, method
  dispatch:
    CPU: prelu_backward_cpu
    CUDA: prelu_backward_cuda

- func: gelu(Tensor self) -> Tensor
  use_c10_dispatcher: full
  python_module: nn
  dispatch:
    CPU: gelu_cpu
    CUDA: gelu_cuda

- func: gelu_backward(Tensor grad, Tensor self) -> Tensor
  use_c10_dispatcher: full
  python_module: nn
  dispatch:
    CPU: gelu_backward_cpu
    CUDA: gelu_backward_cuda

- func: hardshrink(Tensor self, Scalar lambd=0.5) -> Tensor
  use_c10_dispatcher: full
  variants: function, method

- func: hardshrink_backward(Tensor grad_out, Tensor self, Scalar lambd) -> Tensor
  use_c10_dispatcher: full
  variants: function, method

- func: rsqrt(Tensor self) -> Tensor
  use_c10_dispatcher: full
  variants: function, method

- func: rsqrt_(Tensor(a!) self) -> Tensor(a!)
  variants: function, method

- func: rsqrt.out(Tensor self, *, Tensor(a!) out) -> Tensor(a!)
  dispatch:
    CPU, CUDA: rsqrt_out

- func: select.Dimname(Tensor(a) self, Dimname dim, int index) -> Tensor(a)
  variants: function, method
  device_guard: False

- func: select.int(Tensor(a) self, int dim, int index) -> Tensor(a)
  use_c10_dispatcher: full
  variants: function, method
  device_guard: False

- func: selu(Tensor self) -> Tensor
  use_c10_dispatcher: full

- func: selu_(Tensor(a!) self) -> Tensor(a!)

- func: celu(Tensor self, Scalar alpha=1.0) -> Tensor
  use_c10_dispatcher: full

- func: celu_(Tensor(a!) self, Scalar alpha=1.0) -> Tensor(a!)

- func: silu(Tensor self) -> Tensor
  use_c10_dispatcher: full
  python_module: nn
  
- func: silu_(Tensor(a!) self) -> Tensor(a!)
  python_module: nn

- func: silu.out(Tensor self, *, Tensor(a!) out) -> Tensor(a!)
  python_module: nn

- func: silu_backward(Tensor grad_output, Tensor self) -> Tensor
  use_c10_dispatcher: full
  python_module: nn

- func: sigmoid(Tensor self) -> Tensor
  use_c10_dispatcher: full
  variants: function, method
  dispatch:
    CPU, CUDA: sigmoid
    QuantizedCPU: sigmoid_quantized_cpu
    MkldnnCPU: mkldnn_sigmoid

- func: sigmoid_(Tensor(a!) self) -> Tensor(a!)
  variants: function, method
  dispatch:
    CPU, CUDA: sigmoid_
    MkldnnCPU: mkldnn_sigmoid_

- func: sigmoid.out(Tensor self, *, Tensor(a!) out) -> Tensor(a!)

- func: logit(Tensor self, float? eps=None) -> Tensor
  use_c10_dispatcher: full
  variants: function, method
  dispatch:
    CPU, CUDA: logit

- func: logit_(Tensor(a!) self, float? eps=None) -> Tensor(a!)
  variants: function, method
  dispatch:
    CPU, CUDA: logit_

- func: logit.out(Tensor self, float? eps=None, *, Tensor(a!) out) -> Tensor(a!)

- func: sin(Tensor self) -> Tensor
  use_c10_dispatcher: full
  variants: function, method

- func: sin_(Tensor(a!) self) -> Tensor(a!)
  variants: function, method

- func: sin.out(Tensor self, *, Tensor(a!) out) -> Tensor(a!)
  dispatch:
    CPU, CUDA: sin_out

- func: sinh(Tensor self) -> Tensor
  use_c10_dispatcher: full
  variants: function, method

- func: sinh_(Tensor(a!) self) -> Tensor(a!)
  variants: function, method

- func: sinh.out(Tensor self, *, Tensor(a!) out) -> Tensor(a!)

# Returns a copy of this `Variable` that is detached from its autograd graph.
# This method is OK to call if the `Variable` is a view.
#
# NOTE: Previously, if we change the tensor metadata (e.g. sizes / strides /
# storage / storage_offset) of a tensor created from `detach()`, those metadata
# in the original tensor will also be updated. However, the new behavior is that
# those metadata changes to the detached tensor will not update the original tensor
# anymore, and in the `detach()` function we need to set `allow_tensor_metadata_change_`
# to false to make such changes explicitly illegal, in order to prevent users from
# changing metadata of the detached tensor and expecting the original tensor to also
# be updated.
- func: detach(Tensor(a) self) -> Tensor(a)
  use_c10_dispatcher: full
  manual_kernel_registration: True
  variants: function, method

# Like `detach()`, but modifies this `Variable` in-place. This method may
# only be called on non-view `Variable`s. You can use `is_view()` to check
# this. If this `Variable` is a view, throws an `std::runtime_error()`.
- func: detach_(Tensor(a!) self) -> Tensor(a!)
  manual_kernel_registration: True
  variants: function, method

- func: size.int(Tensor self, int dim) -> int
  use_c10_dispatcher: full
  variants: function, method
  device_guard: False

- func: size.Dimname(Tensor self, Dimname dim) -> int
  variants: function, method
  device_guard: False

- func: slice.Tensor(Tensor(a) self, int dim=0, int start=0, int end=9223372036854775807, int step=1) -> Tensor(a)
  use_c10_dispatcher: full
  variants: function, method
  device_guard: False

- func: slogdet(Tensor self) -> (Tensor sign, Tensor logabsdet)
  use_c10_dispatcher: full
  variants: function, method

- func: smm(Tensor self, Tensor mat2) -> Tensor
  use_c10_dispatcher: full
  variants: function, method

# softmax allows positional dtype, unlike most operators, because kwonly is BC-breaking when loading jit models.
- func: softmax.int(Tensor self, int dim, ScalarType? dtype=None) -> Tensor
  use_c10_dispatcher: full
  variants: function, method

- func: softmax.Dimname(Tensor self, Dimname dim, *, ScalarType? dtype=None) -> Tensor
  variants: function, method

- func: _softmax(Tensor self, int dim, bool half_to_float) -> Tensor
  use_c10_dispatcher: full
  dispatch:
    CPU: softmax_cpu
    CUDA: softmax_cuda
    MkldnnCPU: mkldnn_softmax

- func: _softmax_backward_data(Tensor grad_output, Tensor output, int dim, Tensor self) -> Tensor
  use_c10_dispatcher: full
  dispatch:
    CPU: softmax_backward_cpu
    CUDA: softmax_backward_cuda

- func: unsafe_split.Tensor(Tensor self, int split_size, int dim=0) -> Tensor[]
  use_c10_dispatcher: full
  variants: function, method
  device_guard: False
  supports_named_tensor: True

- func: split.Tensor(Tensor(a) self, int split_size, int dim=0) -> Tensor(a)[]
  use_c10_dispatcher: full
  variants: function, method
  device_guard: False

- func: unsafe_split_with_sizes(Tensor self, int[] split_sizes, int dim=0) -> Tensor[]
  use_c10_dispatcher: full
  variants: function, method
  device_guard: False
  supports_named_tensor: True

- func: split_with_sizes(Tensor(a) self, int[] split_sizes, int dim=0) -> Tensor(a)[]
  use_c10_dispatcher: full
  variants: function, method
  device_guard: False

- func: squeeze(Tensor(a) self) -> Tensor(a)
  use_c10_dispatcher: full
  variants: function, method
  device_guard: False

- func: squeeze.dim(Tensor(a) self, int dim) -> Tensor(a)
  use_c10_dispatcher: full
  variants: function, method
  device_guard: False

- func: squeeze.dimname(Tensor(a) self, Dimname dim) -> Tensor(a)
  variants: function, method
  device_guard: False

- func: squeeze_(Tensor(a!) self) -> Tensor(a!)
  variants: method
  device_guard: False

- func: squeeze_.dim(Tensor(a!) self, int dim) -> Tensor(a!)
  variants: method
  device_guard: False

- func: squeeze_.dimname(Tensor(a!) self, Dimname dim) -> Tensor(a!)
  variants: method
  device_guard: False

- func: sspaddmm(Tensor self, Tensor mat1, Tensor mat2, *, Scalar beta=1, Scalar alpha=1) -> Tensor
  use_c10_dispatcher: full
  variants: function, method

- func: sspaddmm.out(Tensor self, Tensor mat1, Tensor mat2, *, Scalar beta=1, Scalar alpha=1, Tensor(a!) out) -> Tensor(a!)
  dispatch:
    CPU: _sspaddmm_out_only_sparse
    CUDA: _sspaddmm_out_only_sparse_cuda
    SparseCPU: _sspaddmm_out_cpu
    SparseCUDA: _sspaddmm_out_cuda

- func: stack(Tensor[] tensors, int dim=0) -> Tensor
  use_c10_dispatcher: full

- func: stack.out(Tensor[] tensors, int dim=0, *, Tensor(a!) out) -> Tensor(a!)

# The signature is designed to be consistent with librosa except that it is
# missing the `pad_mode` and `center` arguments, which are taken care of at
# `torch.functional.py`. They shall be moved here once we have mapping between
# Python strings and C++ Enum in codegen.
- func: stft(Tensor self, int n_fft, int? hop_length=None, int? win_length=None, Tensor? window=None, bool normalized=False, bool onesided=True) -> Tensor
  variants: function, method

- func: istft(Tensor self, int n_fft, int? hop_length=None, int? win_length=None, Tensor? window=None, bool center=True, bool normalized=False, bool onesided=True, int? length=None) -> Tensor
  variants: function, method

- func: stride.int(Tensor self, int dim) -> int
  use_c10_dispatcher: full
  variants: function, method
  device_guard: False

- func: stride.Dimname(Tensor self, Dimname dim) -> int
  variants: function, method
  device_guard: False

- func: sum(Tensor self, *, ScalarType? dtype=None) -> Tensor
  use_c10_dispatcher: full
  variants: function, method

- func: sum.dim_IntList(Tensor self, int[1] dim, bool keepdim=False, *, ScalarType? dtype=None) -> Tensor
  use_c10_dispatcher: full
  variants: function, method

- func: sum.dim_DimnameList(Tensor self, Dimname[1] dim, bool keepdim=False, *, ScalarType? dtype=None) -> Tensor
  variants: function, method

- func: sum.IntList_out(Tensor self, int[1] dim, bool keepdim=False, *, ScalarType? dtype=None, Tensor(a!) out) -> Tensor(a!)

- func: sum.DimnameList_out(Tensor self, Dimname[1] dim, bool keepdim=False, *, ScalarType? dtype=None, Tensor(a!) out) -> Tensor(a!)

- func: sum_to_size(Tensor self, int[] size) -> Tensor
  use_c10_dispatcher: full
  variants: method
  device_guard: False

- func: sqrt(Tensor self) -> Tensor
  use_c10_dispatcher: full
  variants: function, method

- func: sqrt_(Tensor(a!) self) -> Tensor(a!)
  variants: function, method

- func: sqrt.out(Tensor self, *, Tensor(a!) out) -> Tensor(a!)

- func: square(Tensor self) -> Tensor
  use_c10_dispatcher: full
  variants: function, method

- func: square_(Tensor(a!) self) -> Tensor(a!)
  variants: function, method

- func: std(Tensor self, bool unbiased=True) -> Tensor
  use_c10_dispatcher: full
  variants: function, method

- func: std.dim(Tensor self, int[1] dim, bool unbiased=True, bool keepdim=False) -> Tensor
  use_c10_dispatcher: full
  variants: function, method

- func: std_mean(Tensor self, bool unbiased=True) -> (Tensor, Tensor)
  use_c10_dispatcher: full
  variants: function

- func: std_mean.dim(Tensor self, int[1] dim, bool unbiased=True, bool keepdim=False) -> (Tensor, Tensor)
  use_c10_dispatcher: full
  variants: function

- func: std_mean.names_dim(Tensor self, Dimname[1] dim, bool unbiased=True, bool keepdim=False) -> (Tensor, Tensor)
  variants: function

- func: std.out(Tensor self, int[1] dim, bool unbiased=True, bool keepdim=False, *, Tensor(a!) out) -> Tensor(a!)

- func: std.names_dim(Tensor self, Dimname[1] dim, bool unbiased=True, bool keepdim=False) -> Tensor
  variants: function, method

- func: std.names_out(Tensor self, Dimname[1] dim, bool unbiased=True, bool keepdim=False, *, Tensor(a!) out) -> Tensor(a!)

- func: prod(Tensor self, *, ScalarType? dtype=None) -> Tensor
  use_c10_dispatcher: full
  variants: function, method

- func: prod.dim_int(Tensor self, int dim, bool keepdim=False, *, ScalarType? dtype=None) -> Tensor
  use_c10_dispatcher: full
  variants: function, method

- func: prod.int_out(Tensor self, int dim, bool keepdim=False, *, ScalarType? dtype=None, Tensor(a!) out) -> Tensor(a!)

- func: prod.dim_Dimname(Tensor self, Dimname dim, bool keepdim=False, *, ScalarType? dtype=None) -> Tensor
  variants: function, method

- func: prod.Dimname_out(Tensor self, Dimname dim, bool keepdim=False, *, ScalarType? dtype=None, Tensor(a!) out) -> Tensor(a!)

- func: t(Tensor(a) self) -> Tensor(a)
  use_c10_dispatcher: full
  device_guard: False
  variants: function, method

- func: t_(Tensor(a!) self) -> Tensor(a!)
  device_guard: False
  variants: method

- func: tan(Tensor self) -> Tensor
  use_c10_dispatcher: full
  variants: function, method

- func: tan_(Tensor(a!) self) -> Tensor(a!)
  variants: function, method

- func: tan.out(Tensor self, *, Tensor(a!) out) -> Tensor(a!)

- func: tanh(Tensor self) -> Tensor
  use_c10_dispatcher: full
  variants: function, method
  dispatch:
    CPU, CUDA: tanh
    QuantizedCPU: tanh_quantized_cpu

- func: tanh_(Tensor(a!) self) -> Tensor(a!)
  variants: function, method

- func: tanh.out(Tensor self, *, Tensor(a!) out) -> Tensor(a!)

- func: tensordot(Tensor self, Tensor other, int[] dims_self, int[] dims_other) -> Tensor
  use_c10_dispatcher: full
  variants: function

# TODO: namespace threshold in 'nn'
- func: threshold(Tensor self, Scalar threshold, Scalar value) -> Tensor
  use_c10_dispatcher: full
  variants: function
  dispatch:
    CPU: threshold
    CUDA: threshold_cuda
    QuantizedCPU: threshold_quantized_cpu

- func: threshold_(Tensor(a!) self, Scalar threshold, Scalar value) -> Tensor(a!)
  variants: function
  dispatch:
    CPU: threshold_
    CUDA: threshold__cuda

- func: threshold.out(Tensor self, Scalar threshold, Scalar value, *, Tensor(a!) out) -> Tensor(a!)
  dispatch:
    CPU: threshold_out
    CUDA: threshold_out_cuda

- func: threshold_backward(Tensor grad_output, Tensor self, Scalar threshold) -> Tensor
  use_c10_dispatcher: full
  variants: function
  dispatch:
    CPU: threshold_backward
    CUDA: threshold_backward_cuda

- func: transpose.int(Tensor(a) self, int dim0, int dim1) -> Tensor(a)
  use_c10_dispatcher: full
  variants: function, method
  device_guard: False

- func: transpose.Dimname(Tensor(a) self, Dimname dim0, Dimname dim1) -> Tensor(a)
  variants: function, method
  device_guard: False

- func: _mkldnn_transpose(Tensor self, int dim0, int dim1) -> Tensor
  use_c10_dispatcher: full
  device_guard: False
  dispatch:
    MkldnnCPU: mkldnn_transpose

- func: transpose_(Tensor(a!) self, int dim0, int dim1) -> Tensor(a!)
  variants: method
  device_guard: False

- func: _mkldnn_transpose_(Tensor(a!) self, int dim0, int dim1) -> Tensor(a!)
  device_guard: False
  dispatch:
    MkldnnCPU: mkldnn_transpose_

- func: one_hot(Tensor self, int num_classes=-1) -> Tensor
  use_c10_dispatcher: full
  python_module: nn
  variants: function

- func: flip(Tensor self, int[] dims) -> Tensor
  use_c10_dispatcher: full
  variants: function, method
  dispatch:
    CPU: flip_cpu
    CUDA: flip_cuda

- func: fliplr(Tensor self) -> Tensor
  use_c10_dispatcher: full
  variants: function, method

- func: flipud(Tensor self) -> Tensor
  use_c10_dispatcher: full
  variants: function, method

- func: roll(Tensor self, int[1] shifts, int[1] dims=[]) -> Tensor
  use_c10_dispatcher: full
  variants: function, method
  dispatch:
    CPU: roll_cpu
    CUDA: roll_cuda

# default int[] value [0,1] should not add space after comma, since native_parse.py uses ', ' to split args

- func: rot90(Tensor self, int k=1, int[] dims=[0,1]) -> Tensor
  use_c10_dispatcher: full
  variants: function, method

- func: trapz.x(Tensor y, Tensor x, *, int dim=-1) -> Tensor
  use_c10_dispatcher: full

- func: trapz.dx(Tensor y, *, float dx=1, int dim=-1) -> Tensor
  use_c10_dispatcher: full

- func: _trilinear(Tensor i1, Tensor i2, Tensor i3, int[] expand1, int[] expand2, int[] expand3, int[] sumdim, int unroll_dim=1) -> Tensor
  use_c10_dispatcher: full

- func: triplet_margin_loss(Tensor anchor, Tensor positive, Tensor negative, float margin=1.0, float p=2, float eps=1e-06, bool swap=False, int reduction=Mean) -> Tensor
  use_c10_dispatcher: full

- func: true_divide.Tensor(Tensor self, Tensor other) -> Tensor
  use_c10_dispatcher: full
  variants: function, method
  dispatch:
    CPU, CUDA: true_divide
    SparseCPU, SparseCUDA: true_divide_sparse

- func: true_divide_.Tensor(Tensor(a!) self, Tensor other) -> Tensor(a!)
  variants: method
  dispatch:
    CPU, CUDA: true_divide_
    SparseCPU, SparseCUDA: true_divide_sparse_

- func: true_divide.out(Tensor self, Tensor other, *, Tensor(a!) out) -> Tensor(a!)
  dispatch:
    CPU, CUDA: true_divide_out
    SparseCPU, SparseCUDA: true_divide_out_sparse_zerodim

- func: true_divide.Scalar(Tensor self, Scalar other) -> Tensor
  use_c10_dispatcher: full
  variants: function, method

- func: true_divide_.Scalar(Tensor(a!) self, Scalar other) -> Tensor(a!)
  variants: method

- func: trunc(Tensor self) -> Tensor
  use_c10_dispatcher: full
  variants: function, method

- func: trunc_(Tensor(a!) self) -> Tensor(a!)
  variants: function, method

- func: trunc.out(Tensor self, *, Tensor(a!) out) -> Tensor(a!)
  dispatch:
    CPU, CUDA: trunc_out

- func: type_as(Tensor self, Tensor other) -> Tensor
  use_c10_dispatcher: full
  variants: method

- func: _has_compatible_shallow_copy_type(Tensor self, Tensor from) -> bool
  use_c10_dispatcher: full
  variants: function

- func: _unique(Tensor self, bool sorted=True, bool return_inverse=False) -> (Tensor, Tensor)
  use_c10_dispatcher: full
  variants: function
  dispatch:
    CPU: _unique_cpu
    CUDA: _unique_cuda

- func: unique_dim(Tensor self, int dim, bool sorted=True, bool return_inverse=False, bool return_counts=False) -> (Tensor, Tensor, Tensor)
  use_c10_dispatcher: full
  variants: function
  dispatch:
    CPU: unique_dim_cpu
    CUDA: unique_dim_cuda

- func: unique_consecutive(Tensor self, bool return_inverse=False, bool return_counts=False, int? dim=None) -> (Tensor, Tensor, Tensor)
  use_c10_dispatcher: full
  variants: function
  dispatch:
    CPU: unique_consecutive_cpu
    CUDA: unique_consecutive_cuda

- func: unique_dim_consecutive(Tensor self, int dim, bool return_inverse=False, bool return_counts=False) -> (Tensor, Tensor, Tensor)
  use_c10_dispatcher: full
  variants: function
  dispatch:
    CPU: unique_dim_consecutive_cpu
    CUDA: unique_dim_consecutive_cuda

# _unique and _unique_dim are fragile and modifying them easily cause internal break
# the below operator is a temporary hack for adding return_counts support
# Please don't rely on these two operators, they will be removed soon

- func: _unique2(Tensor self, bool sorted=True, bool return_inverse=False, bool return_counts=False) -> (Tensor, Tensor, Tensor)
  use_c10_dispatcher: full
  variants: function
  dispatch:
    CPU: _unique2_cpu
    CUDA: _unique2_cuda

- func: _unsafe_view(Tensor self, int[] size) -> Tensor
  use_c10_dispatcher: full

- func: unsqueeze(Tensor(a) self, int dim) -> Tensor(a)
  use_c10_dispatcher: full
  variants: function, method
  device_guard: False

- func: unsqueeze_(Tensor(a!) self, int dim) -> Tensor(a!)
  variants: method
  device_guard: False

- func: vander(Tensor x, int? N=None, bool increasing=False) -> Tensor
  use_c10_dispatcher: full

- func: var(Tensor self, bool unbiased=True) -> Tensor
  use_c10_dispatcher: full
  variants: function, method

- func: var.dim(Tensor self, int[1] dim, bool unbiased=True, bool keepdim=False) -> Tensor
  use_c10_dispatcher: full
  variants: function, method

- func: var.out(Tensor self, int[1] dim, bool unbiased=True, bool keepdim=False, *, Tensor(a!) out) -> Tensor(a!)

- func: var.names_dim(Tensor self, Dimname[1] dim, bool unbiased=True, bool keepdim=False) -> Tensor
  variants: function, method

- func: var.names_out(Tensor self, Dimname[1] dim, bool unbiased=True, bool keepdim=False, *, Tensor(a!) out) -> Tensor(a!)

- func: var_mean(Tensor self, bool unbiased=True) -> (Tensor, Tensor)
  use_c10_dispatcher: full
  variants: function

- func: var_mean.dim(Tensor self, int[1] dim, bool unbiased=True, bool keepdim=False) -> (Tensor, Tensor)
  use_c10_dispatcher: full
  variants: function

- func: var_mean.names_dim(Tensor self, Dimname[1] dim, bool unbiased=True, bool keepdim=False) -> (Tensor, Tensor)
  variants: function

- func: view_as(Tensor(a) self, Tensor other) -> Tensor(a)
  use_c10_dispatcher: full
  variants: method
  device_guard: False

# we define both of these because 'where' does the broadcast and '_s_where' doesn't;
# this allows us to implicitly calculate the broadcast derivative, while only dealing with the
# _s_where derivative.
- func: where.self(Tensor condition, Tensor self, Tensor other) -> Tensor
  use_c10_dispatcher: full
  variants: function, method

- func: where(Tensor condition) -> Tensor[]
  use_c10_dispatcher: full
  variants: function

- func: _s_where(Tensor condition, Tensor self, Tensor other) -> Tensor
  use_c10_dispatcher: full
  variants: function

- func: norm_except_dim(Tensor v, int pow=2, int dim=0) -> Tensor
  use_c10_dispatcher: full
  variants: function

# VariableType::_weight_norm does not want to be given a gap in the autograd graph,
# so we don't define "dispatch" variants for it.
- func: _weight_norm(Tensor v, Tensor g, int dim=0) -> Tensor
  use_c10_dispatcher: full
  variants: function

- func: _weight_norm_cuda_interface(Tensor v, Tensor g, int dim=0) -> (Tensor, Tensor)
  use_c10_dispatcher: full
  variants: function
  dispatch:
    CUDA: weight_norm_cuda

- func: _weight_norm_cuda_interface_backward(Tensor grad_w, Tensor saved_v, Tensor saved_g, Tensor saved_norms, int dim) -> (Tensor, Tensor)
  use_c10_dispatcher: full
  variants: function
  dispatch:
    CUDA: weight_norm_cuda_backward

- func: _weight_norm_differentiable_backward(Tensor grad_w, Tensor saved_v, Tensor saved_g, Tensor saved_norms, int dim) -> (Tensor, Tensor)
  use_c10_dispatcher: full
  variants: function

- func: zeros.names(int[] size, *, Dimname[]? names, ScalarType? dtype=None, Layout? layout=None, Device? device=None, bool? pin_memory=None) -> Tensor
  device_guard: False

- func: zeros(int[] size, *, ScalarType? dtype=None, Layout? layout=None, Device? device=None, bool? pin_memory=None) -> Tensor
  use_c10_dispatcher: full

- func: zeros.out(int[] size, *, Tensor(a!) out) -> Tensor(a!)

- func: zeros_like(Tensor self, *, ScalarType? dtype=None, Layout? layout=None, Device? device=None, bool? pin_memory=None, MemoryFormat? memory_format=None) -> Tensor
  use_c10_dispatcher: full

- func: _standard_gamma_grad(Tensor self, Tensor output) -> Tensor
  use_c10_dispatcher: full
  variants: function
  dispatch:
    CPU: _standard_gamma_grad_cpu
    CUDA: _standard_gamma_grad_cuda

- func: _standard_gamma(Tensor self, Generator? generator=None) -> Tensor
  variants: function
  dispatch:
    CPU: _s_gamma_cpu
    CUDA: _s_gamma_cuda

- func: _dirichlet_grad(Tensor x, Tensor alpha, Tensor total) -> Tensor
  use_c10_dispatcher: full
  dispatch:
    CPU: _dirichlet_grad_cpu
    CUDA: _dirichlet_grad_cuda

- func: _sample_dirichlet(Tensor self, Generator? generator=None) -> Tensor
  variants: function
  dispatch:
    CPU: _s_dirichlet_cpu
    CUDA: _s_dirichlet_cuda

- func: poisson(Tensor self, Generator? generator=None) -> Tensor
  dispatch:
    CPU: _s_poisson_cpu
    CUDA: _s_poisson_cuda

- func: binomial(Tensor count, Tensor prob, Generator? generator=None) -> Tensor
  dispatch:
    CPU: _s_binomial_cpu
    CUDA: _s_binomial_cuda

# When more variants get ported to native, this dispatch will get more
# complicated

- func: native_norm(Tensor self, Scalar p=2) -> Tensor
  use_c10_dispatcher: full
  dispatch:
    SparseCPU, SparseCUDA: norm_sparse

# TODO: reduce signatures down to one when optional args is available
- func: _sparse_sum(Tensor self) -> Tensor
  use_c10_dispatcher: full

- func: _sparse_sum.dtype(Tensor self, *, ScalarType dtype) -> Tensor
  use_c10_dispatcher: full

- func: _sparse_sum.dim(Tensor self, int[1] dim) -> Tensor
  use_c10_dispatcher: full

- func: _sparse_sum.dim_dtype(Tensor self, int[1] dim, *, ScalarType dtype) -> Tensor
  use_c10_dispatcher: full

- func: _sparse_sum_backward(Tensor grad, Tensor self, int[] dim) -> Tensor
  use_c10_dispatcher: full
  dispatch:
      SparseCPU: _sparse_sum_backward_cpu
      SparseCUDA: _sparse_sum_backward_cuda

- func: _sparse_softmax.int(Tensor self, int dim, ScalarType? dtype=None) -> Tensor
  use_c10_dispatcher: full
  variants: function

- func: _sparse_softmax.Dimname(Tensor self, Dimname dim, *, ScalarType? dtype=None) -> Tensor
  variants: function

- func: _sparse_softmax(Tensor self, int dim, bool half_to_float) -> Tensor
  use_c10_dispatcher: full
  dispatch:
    SparseCPU: softmax_sparse_cpu

- func: _sparse_softmax_backward_data(Tensor grad_output, Tensor output, int dim, Tensor self) -> Tensor
  use_c10_dispatcher: full
  dispatch:
    SparseCPU: softmax_backward_sparse_cpu

- func: _sparse_log_softmax.int(Tensor self, int dim, ScalarType? dtype=None) -> Tensor
  use_c10_dispatcher: full
  variants: function

- func: _sparse_log_softmax.Dimname(Tensor self, Dimname dim, *, ScalarType? dtype=None) -> Tensor
  variants: function

- func: _sparse_log_softmax(Tensor self, int dim, bool half_to_float) -> Tensor
  use_c10_dispatcher: full
  dispatch:
    SparseCPU: log_softmax_sparse_cpu

- func: _sparse_log_softmax_backward_data(Tensor grad_output, Tensor output, int dim, Tensor self) -> Tensor
  use_c10_dispatcher: full
  dispatch:
    SparseCPU: log_softmax_backward_sparse_cpu

- func: norm.ScalarOpt_dtype(Tensor self, Scalar? p, *, ScalarType dtype) -> Tensor
  use_c10_dispatcher: full
  variants: function, method

- func: norm.Scalar(Tensor self, Scalar p=2) -> Tensor
  use_c10_dispatcher: full
  variants: function, method

- func: norm.ScalarOpt_dim_dtype(Tensor self, Scalar? p, int[1] dim, bool keepdim, *, ScalarType dtype) -> Tensor
  use_c10_dispatcher: full
  variants: function, method

- func: norm.ScalarOpt_dim(Tensor self, Scalar? p, int[1] dim, bool keepdim=False) -> Tensor
  use_c10_dispatcher: full
  variants: function, method

- func: norm.dtype_out(Tensor self, Scalar? p, int[1] dim, bool keepdim, *, ScalarType dtype, Tensor(a!) out) -> Tensor(a!)

- func: norm.out(Tensor self, Scalar? p, int[1] dim, bool keepdim=False, *, Tensor(a!) out) -> Tensor(a!)

- func: norm.names_ScalarOpt_dim_dtype(Tensor self, Scalar? p, Dimname[1] dim, bool keepdim, *, ScalarType dtype) -> Tensor
  variants: function, method

- func: norm.names_ScalarOpt_dim(Tensor self, Scalar? p, Dimname[1] dim, bool keepdim=False) -> Tensor
  variants: function, method

- func: norm.names_dtype_out(Tensor self, Scalar? p, Dimname[1] dim, bool keepdim, *, ScalarType dtype, Tensor(a!) out) -> Tensor(a!)

- func: norm.names_out(Tensor self, Scalar? p, Dimname[1] dim, bool keepdim=False, *, Tensor(a!) out) -> Tensor(a!)

- func: frobenius_norm(Tensor self) -> Tensor
  use_c10_dispatcher: full
  variants: function

- func: frobenius_norm.dim(Tensor self, int[1] dim, bool keepdim=False) -> Tensor
  use_c10_dispatcher: full
  variants: function

- func: frobenius_norm.out(Tensor self, int[1] dim, bool keepdim=False, *, Tensor(a!) out) -> Tensor(a!)
  variants: function

- func: nuclear_norm(Tensor self, bool keepdim=False) -> Tensor
  use_c10_dispatcher: full
  variants: function

- func: nuclear_norm.out(Tensor self, bool keepdim=False, *, Tensor(a!) out) -> Tensor(a!)
  variants: function

- func: nuclear_norm.dim(Tensor self, int[2] dim, bool keepdim=False) -> Tensor
  use_c10_dispatcher: full
  variants: function

- func: nuclear_norm.dim_out(Tensor self, int[2] dim, bool keepdim=False, *, Tensor(a!) out) -> Tensor(a!)
  variants: function

- func: clone(Tensor self, *, MemoryFormat? memory_format=None) -> Tensor
  use_c10_dispatcher: full
  variants: function, method
  dispatch:
    CPU, CUDA: clone
    SparseCPU, SparseCUDA: clone_sparse
    MkldnnCPU: mkldnn_clone
    QuantizedCPU, QuantizedCUDA: quantized_clone

- func: resize_as_(Tensor(a!) self, Tensor the_template, *, MemoryFormat? memory_format=None) -> Tensor(a!)
  manual_kernel_registration: True
  variants: function, method

- func: pow.Tensor_Scalar_out(Tensor self, Scalar exponent, *, Tensor(a!) out) -> Tensor(a!)
  dispatch:
    CPU, CUDA: pow_out
    SparseCPU, SparseCUDA: pow_out_sparse_scalar

- func: pow.Tensor_Scalar(Tensor self, Scalar exponent) -> Tensor
  use_c10_dispatcher: full
  variants: function, method
  dispatch:
    CPU, CUDA: pow
    SparseCPU, SparseCUDA: pow_sparse_scalar

- func: zero_(Tensor(a!) self) -> Tensor(a!)
  variants: method, function
  dispatch:
    CPU, CUDA: zero_
    SparseCPU, SparseCUDA: zero_sparse_
    MkldnnCPU: mkldnn_zero_

- func: sub.out(Tensor self, Tensor other, *, Scalar alpha=1, Tensor(a!) out) -> Tensor(a!)
  dispatch:
    CPU, CUDA: sub_out
    SparseCPU, SparseCUDA: sub_out_sparse

- func: sub.Tensor(Tensor self, Tensor other, *, Scalar alpha=1) -> Tensor
  use_c10_dispatcher: full
  variants: function, method
  dispatch:
    CPU, CUDA: sub
    SparseCPU, SparseCUDA: sub_sparse

- func: sub_.Tensor(Tensor(a!) self, Tensor other, *, Scalar alpha=1) -> Tensor(a!)
  variants: method
  dispatch:
    CPU, CUDA: sub_
    SparseCPU, SparseCUDA: sub_sparse_

# For C++ only, until we have conversion from C++ numbers to Tensor
- func: sub.Scalar(Tensor self, Scalar other, Scalar alpha=1) -> Tensor
  use_c10_dispatcher: full
  variants: function, method

- func: sub_.Scalar(Tensor(a!) self, Scalar other, Scalar alpha=1) -> Tensor(a!)
  variants: method

- func: rsub.Tensor(Tensor self, Tensor other, *, Scalar alpha=1) -> Tensor
  use_c10_dispatcher: full
  variants: function

# For C++ only, until we have conversion from C++ numbers to Tensor
- func: rsub.Scalar(Tensor self, Scalar other, Scalar alpha=1) -> Tensor
  use_c10_dispatcher: full
  variants: function

# Functionally the same as addmm, but we give it a different derivative formula
# that doesn't propagate gradients to non-present entries on sparse.
- func: _sparse_addmm(Tensor self, Tensor sparse, Tensor dense, *, Scalar beta=1, Scalar alpha=1) -> Tensor
  use_c10_dispatcher: full

- func: addmm.out(Tensor self, Tensor mat1, Tensor mat2, *, Scalar beta=1, Scalar alpha=1, Tensor(a!) out) -> Tensor(a!)
  dispatch:
    CPU: addmm_cpu_out
    CUDA: addmm_out_cuda
    SparseCPU: addmm_out_sparse_dense_cpu
    SparseCUDA: addmm_out_sparse_dense_cuda

- func: addmm(Tensor self, Tensor mat1, Tensor mat2, *, Scalar beta=1, Scalar alpha=1) -> Tensor
  use_c10_dispatcher: full
  variants: function, method
  dispatch:
    CPU: addmm_cpu
    CUDA: addmm_cuda
    SparseCPU: addmm_sparse_dense_cpu
    SparseCUDA: addmm_sparse_dense_cuda
    Vulkan: vulkan_addmm

- func: addmm_(Tensor(a!) self, Tensor mat1, Tensor mat2, *, Scalar beta=1, Scalar alpha=1) -> Tensor(a!)
  variants: method
  dispatch:
    CPU: addmm_cpu_
    CUDA: addmm__cuda
    # Warning!  For whatever reason, the inplace sparse addmm is NON
    # broadcasting
    SparseCPU: s_addmm_sparse_dense_cpu_
    SparseCUDA: s_addmm_sparse_dense_cuda_

# NOTE [ Sparse: autograd and API ]
#
#
# Sparse Tensor Constructors
# ~~~~~~~~~~~~~~~~~~~~~~~~~~
#
# The API entry points to sparse tensor construction should be
# `sparse_coo tensor` and `_sparse_coo_tensor_unsafe`. Depending on whether the
# indices and values tensors are given, they eventually dispatch to either
# `sparse_coo_tensor_with_dims` or `sparse_coo_tensor_with_dims_and_tensors`.
#
# The autograd support for ctor is implement on `sparse_coo_tensor_with_dims_and_tensors`.
#
# The API methods `sparse_coo tensor` and `_sparse_coo_tensor_unsafe`
# **must not** have specific type dispatches because otherwise codegen will
# consider them as abstract methods (see Note [Abstract ATen methods]), dispatch
# using **Tensor** type, and thus lose autograd tracking on the actual method
# they dispatch to, e.g., `sparse_coo_tensor_with_dims_and_tensors`.
#
#
# Sparse Methods API Design
# ~~~~~~~~~~~~~~~~~~~~~~~~~
#
# Goals: 1. Flexible API for users to write custom sparse ops
#        2. ctor and member accessor with autograd support
#
# To achieve 1, we need to provide a set of *dangerous* APIs (dangerous in the
# sense that misusing them will break sparse tensor invariant and may out in
# unexpected behavior, e.g., crash). These methods are all prefixed with
# underscore "_" to indicate that they should be used with care. We provide:
#
#   + `_indices()`: returns the *raw* indices within the sparse tensor (not just
#                   sharing storage). Any inplace operation will change the
#                   actual indices, including t_, set_, as_strided_, resize_,
#                   etc.
#   + `_values()`: returns the *raw* values within the sparse tensor. Similar
#                  semantics as `_indices()`
#   + `_nnz()`: returns the number of non-zero entries. This will always be
#               determined by the shapes of indices and values.
#   + `_coalesced_(bool)`: inplace sets whether the tensor is coalesced, and
#                          returns itself.
#
# These methods are very useful in writing new operations, e.g., a custom
# autograd Function.
#
# We also provide other public *safe* APIs:
#   + `indices()`: returns a **view** of the indices tensor if the sparse tensor
#                  is **coalesced**.
#   + `values()`: returns a **view** of the values tensor if the containing
#                 sparse tensor is **coalesced**.
#   + `sparse_dim()`: number of sparse dimensions
#   + `dense_dim()`: number of dense dimensions
#   + `is_coalesced()`: whether the sparse tensor is coalesced
#
# `_indices()` and `_values()` should returns the raw indices and values dense
# tensors within a sparse tensor. They can be quite unsafe with inplace
# operations like `t_()`, and exposes uncoalesced indices and values. The public
# recommended API is `indices()` and `values()`, both of which first check that
# the tensor is coalesced and return views on those tensors.
#
#
# Autograd Support
# ~~~~~~~~~~~~~~~~
#
# Autograd is supported on `values()` and sparse tensor ctor with indices and
# values tensors. E.g., `torch.sparse_coo_tensor(i, v).values().sum()` is
# differentiable w.r.t. `v`.
#
# NB: The `values()` and `_values()` operators are special in that they are
# layout-aware, i.e., the output depends not just on the data it represents, but
# also on the input layout details (in this case, the `indices` tensor). See
# NOTE [ as_strided Backward and layout-aware/agnostic autograd ] in Functions.cpp
# for discussion on layout-aware vs layout-agnostic autograd. Since PyTorch ops
# operate in the layout-agnostic mode, similar to `as_strided`, backward of
# these two operators need to consider them in a layout-agnostic way:
#   + `values()`:
#     Input is coalesced.
#     We just pretend having `input.indices()` as an additional argument
#     `input_indices`, then forward is similar to
#     `input.to(kStrided).index_select(input_indices)` regardless of the layout.
#     Note that `values()` normally is layout-aware even if we constrain
#     ourselves on sparse inputs since it may include all zeros values entries
#     as "present" entries.
#   + `_values()`:
#     Input may be uncoalesced.
#     It is not straightforward to construct a layout-agnostic version because
#     duplicate indices entries may exist and additional parameterization is
#     needed to distribute the value into different values entries. Furthermore,
#     this op is intended to provide ways to write custom sparse ops, rather
#     than being used in autograd graph, so it is marked as *non-differentiable*
#     in derivatives.yaml.
#
# Before reading the following, see NOTE [ Autograd Variable Views ] in
# variable.h for details on views that are tracked by autograd, and views that
# are not.
#
# Moreover, these methods return tensors that share storage with inputs, so we
# mark these methods as view ops to support autograd history tracking.
# The sparse tensor ctor output should technically be view of both input indices
# and values tensors, but currently we only support setting as view of a single
# Variable, so it is only view of the values tensor.
# TODO: clone indices in sparse tensor ctor.
#
# For other methods that return outputs that share storage with inputs, i.e.,
# `indices()` and `_indices()`. We mark their outputs as non-differentiable, so
# the view relation is not tracked by autograd, but the version counter is still
# shared. In other words, their outputs are non-differentiable views of the
# sparse tensor.

# FIXME: would be nicer if TensorOptions was optional based; not adding default arguments for options given
# the default would never make sense.
- func: sparse_coo_tensor.size(int[] size, *, ScalarType? dtype=None, Layout? layout=None, Device? device=None, bool? pin_memory=False) -> Tensor
  use_c10_dispatcher: full

- func: sparse_coo_tensor.indices(Tensor indices, Tensor values, *, ScalarType? dtype=None, Layout? layout=None, Device? device=None, bool? pin_memory=None) -> Tensor
  use_c10_dispatcher: full

- func: sparse_coo_tensor.indices_size(Tensor indices, Tensor values, int[] size, *, ScalarType? dtype=None, Layout? layout=None, Device? device=None, bool? pin_memory=None) -> Tensor
  use_c10_dispatcher: full

- func: _sparse_coo_tensor_unsafe(Tensor indices, Tensor values, int[] size, *, ScalarType? dtype=None, Layout? layout=None, Device? device=None, bool? pin_memory=None) -> Tensor
  use_c10_dispatcher: full

- func: _validate_sparse_coo_tensor_args(Tensor indices, Tensor values, int[] size) -> ()

- func: _sparse_coo_tensor_with_dims(int sparse_dim, int dense_dim, int[] size, *, ScalarType? dtype=None, Layout? layout=None, Device? device=None, bool? pin_memory=False) -> Tensor
  use_c10_dispatcher: full
  dispatch:
    SparseCPU, SparseCUDA: new_with_dims_sparse

- func: _sparse_coo_tensor_with_dims_and_tensors(int sparse_dim, int dense_dim, int[] size, Tensor indices, Tensor values, *, ScalarType? dtype=None, Layout? layout=None, Device? device=None, bool? pin_memory=False) -> Tensor
  use_c10_dispatcher: full
  dispatch:
    SparseCPU, SparseCUDA: new_with_dims_and_tensor_sparse

- func: sparse_resize_(Tensor(a!) self, int[] size, int sparse_dim, int dense_dim) -> Tensor(a!)
  variants: method
  dispatch:
    SparseCPU, SparseCUDA: sparse_resize_

- func: sparse_resize_and_clear_(Tensor(a!) self, int[] size, int sparse_dim, int dense_dim) -> Tensor(a!)
  variants: method
  dispatch:
    SparseCPU, SparseCUDA: sparse_resize_and_clear_

- func: sparse_mask(Tensor self, Tensor mask) -> Tensor
  use_c10_dispatcher: full
  variants: method
  dispatch:
    SparseCPU: sparse_mask_cpu
    SparseCUDA: sparse_mask_cuda

- func: to_dense(Tensor self) -> Tensor
  use_c10_dispatcher: full
  variants: method
  dispatch:
    SparseCPU, SparseCUDA: sparse_to_dense
    MkldnnCPU: mkldnn_to_dense

- func: to_dense_backward(Tensor grad, Tensor input) -> Tensor
  use_c10_dispatcher: full

- func: sparse_dim(Tensor self) -> int
  use_c10_dispatcher: full
  variants: method
  dispatch:
    SparseCPU, SparseCUDA: sparse_dim_sparse
  device_guard: False

# legacy method
- func: _dimI(Tensor self) -> int
  use_c10_dispatcher: full
  variants: method
  dispatch:
    SparseCPU, SparseCUDA: sparse_dim_sparse
  device_guard: False

- func: dense_dim(Tensor self) -> int
  use_c10_dispatcher: full
  variants: method
  dispatch:
    SparseCPU, SparseCUDA: dense_dim_sparse
  device_guard: False

# legacy method
- func: _dimV(Tensor self) -> int
  use_c10_dispatcher: full
  variants: method
  dispatch:
    SparseCPU, SparseCUDA: dense_dim_sparse
  device_guard: False

- func: _nnz(Tensor self) -> int
  use_c10_dispatcher: full
  variants: method
  dispatch:
    SparseCPU, SparseCUDA: _nnz_sparse
  device_guard: False

- func: coalesce(Tensor self) -> Tensor
  use_c10_dispatcher: full
  variants: method
  dispatch:
    SparseCPU: coalesce_sparse_cpu
    SparseCUDA: coalesce_sparse_cuda

- func: is_coalesced(Tensor self) -> bool
  use_c10_dispatcher: full
  variants: method
  dispatch:
    SparseCPU, SparseCUDA: is_coalesced_sparse
  device_guard: False

- func: _indices(Tensor(a) self) -> Tensor(a)
  use_c10_dispatcher: full
  variants: method
  dispatch:
    SparseCPU, SparseCUDA: _indices_sparse
  device_guard: False

- func: _values(Tensor(a) self) -> Tensor(a)
  use_c10_dispatcher: full
  variants: method
  dispatch:
    SparseCPU, SparseCUDA: _values_sparse
  device_guard: False

# This method doesn't do any check but only directly sets the flag. So it can be
# a bit unsafe. Similar to _indices and _values, this is useful for implementing
# custom sparse operations in Python/C++ extension.
- func: _coalesced_(Tensor(a!) self, bool coalesced) -> Tensor(a!)
  variants: method
  dispatch:
    SparseCPU, SparseCUDA: _coalesced_sparse_
  device_guard: False

- func: indices(Tensor(a) self) -> Tensor(a)
  use_c10_dispatcher: full
  variants: method
  dispatch:
    SparseCPU, SparseCUDA: indices_sparse
  device_guard: False

- func: values(Tensor(a) self) -> Tensor(a)
  use_c10_dispatcher: full
  variants: method
  dispatch:
    SparseCPU, SparseCUDA: values_sparse
  device_guard: False

- func: hspmm.out(Tensor mat1, Tensor mat2, *, Tensor(a!) out) -> Tensor(a!)
  dispatch:
    SparseCPU: hspmm_out_sparse_cpu
    SparseCUDA: hspmm_out_sparse_cuda

- func: hspmm(Tensor mat1, Tensor mat2) -> Tensor
  use_c10_dispatcher: full
  dispatch:
    SparseCPU: hspmm_sparse_cpu
    SparseCUDA: hspmm_sparse_cuda

- func: copy_sparse_to_sparse_(Tensor(a!) self, Tensor src, bool non_blocking=False) -> Tensor(a!)
  variants: function
  dispatch:
    SparseCPU, SparseCUDA: copy_sparse_

- func: unbind.int(Tensor(a) self, int dim=0) -> Tensor(a)[]
  use_c10_dispatcher: full
  variants: function, method

- func: unbind.Dimname(Tensor(a) self, Dimname dim) -> Tensor(a)[]
  variants: function, method

- func: to_sparse.sparse_dim(Tensor self, int sparse_dim) -> Tensor
  use_c10_dispatcher: full
  variants: method
  dispatch:
    CPU, CUDA: dense_to_sparse

- func: to_sparse(Tensor self) -> Tensor
  use_c10_dispatcher: full
  variants: method
  dispatch:
    CPU, CUDA: dense_to_sparse

- func: to_mkldnn(Tensor self) -> Tensor
  use_c10_dispatcher: full
  variants: method
  dispatch:
    CPU: dense_to_mkldnn

- func: mkldnn_reorder_conv2d_weight(Tensor self, int[2] padding=0, int[2] stride=1, int[2] dilation=1, int groups=1) -> Tensor
  use_c10_dispatcher: full
  variants: function
  python_module: nn
  dispatch:
    MkldnnCPU: mkldnn_reorder_conv2d_weight

- func: mkldnn_reorder_conv3d_weight(Tensor self, int[3] padding=0, int[3] stride=1, int[3] dilation=1, int groups=1) -> Tensor
  use_c10_dispatcher: full
  variants: function
  python_module: nn
  dispatch:
    MkldnnCPU: mkldnn_reorder_conv3d_weight

- func: to_mkldnn_backward(Tensor grad, Tensor input) -> Tensor
  use_c10_dispatcher: full

- func: quantize_per_tensor(Tensor self, float scale, int zero_point, ScalarType dtype) -> Tensor
  use_c10_dispatcher: full
  variants: function
  dispatch:
    CPU, CUDA: quantize_per_tensor

- func: quantize_per_tensor.tensors(Tensor[] tensors, Tensor scales, Tensor zero_points, ScalarType dtype) -> Tensor[]
  use_c10_dispatcher: full
  variants: function
  dispatch:
    CPU: quantize_per_tensor_list_cpu

- func: quantize_per_channel(Tensor self, Tensor scales, Tensor zero_points, int axis, ScalarType dtype) -> Tensor
  use_c10_dispatcher: full
  variants: function
  dispatch:
    CPU: quantize_per_channel_cpu

- func: dequantize.self(Tensor self) -> Tensor
  use_c10_dispatcher: full
  variants: function, method
  dispatch:
    QuantizedCPU, QuantizedCUDA: dequantize_quant

- func: dequantize.tensors(Tensor[] tensors) -> Tensor[]
  use_c10_dispatcher: full
  variants: function
  dispatch:
    QuantizedCPU: dequantize_tensors_quantized_cpu

- func: q_scale(Tensor self) -> float
  use_c10_dispatcher: full
  variants: function, method
  dispatch:
    QuantizedCPU, QuantizedCUDA: q_scale_quant

- func: q_zero_point(Tensor self) -> int
  use_c10_dispatcher: full
  variants: function, method
  dispatch:
    QuantizedCPU, QuantizedCUDA: q_zero_point_quant

- func: q_per_channel_scales(Tensor self) -> Tensor
  use_c10_dispatcher: full
  variants: function, method
  dispatch:
    QuantizedCPU: q_per_channel_scales

- func: q_per_channel_zero_points(Tensor self) -> Tensor
  use_c10_dispatcher: full
  variants: function, method
  dispatch:
    QuantizedCPU: q_per_channel_zero_points

- func: q_per_channel_axis(Tensor self) -> int
  use_c10_dispatcher: full
  variants: function, method
  dispatch:
    QuantizedCPU: q_per_channel_axis

- func: int_repr(Tensor self) -> Tensor
  use_c10_dispatcher: full
  variants: function, method
  dispatch:
    QuantizedCPU: int_repr_quantized_cpu
    QuantizedCUDA: int_repr_quantized_cuda

- func: _make_per_tensor_quantized_tensor(Tensor self, float scale, int zero_point) -> Tensor
  use_c10_dispatcher: full
  dispatch:
    CPU: make_per_tensor_quantized_tensor_cpu
    CUDA: make_per_tensor_quantized_tensor_cuda

- func: _make_per_channel_quantized_tensor(Tensor self, Tensor scale, Tensor zero_point, int axis) -> Tensor
  use_c10_dispatcher: full
  dispatch:
    CPU: make_per_channel_quantized_tensor_cpu

- func: qscheme(Tensor self) -> QScheme
  use_c10_dispatcher: full
  variants: method
  dispatch:
    QuantizedCPU, QuantizedCUDA: qscheme_quant

- func: fake_quantize_per_tensor_affine(Tensor self, float scale, int zero_point, int quant_min, int quant_max) -> Tensor
  use_c10_dispatcher: full
  variants: function

- func: fake_quantize_per_tensor_affine_backward(Tensor grad, Tensor self, float scale, int zero_point, int quant_min, int quant_max) -> Tensor
  use_c10_dispatcher: full
  variants: function

- func: _fake_quantize_learnable_per_tensor_affine(Tensor self, Tensor scale, Tensor zero_point, int quant_min, int quant_max) -> Tensor
  use_c10_dispatcher: full
  variants: function

- func: _fake_quantize_learnable_per_tensor_affine_backward(Tensor grad, Tensor self, Tensor scale, Tensor zero_point, int quant_min, int quant_max) -> (Tensor, Tensor, Tensor)
  use_c10_dispatcher: full
  variants: function

- func: fake_quantize_per_channel_affine(Tensor self, Tensor scale, Tensor zero_point, int axis, int quant_min, int quant_max) -> Tensor
  use_c10_dispatcher: full
  variants: function

- func: fake_quantize_per_channel_affine_backward(Tensor grad, Tensor self, Tensor scale, Tensor zero_point, int axis, int quant_min, int quant_max) -> Tensor
  use_c10_dispatcher: full
  variants: function

- func: _fake_quantize_learnable_per_channel_affine(Tensor self, Tensor scale, Tensor zero_point, int axis, int quant_min, int quant_max) -> Tensor
  use_c10_dispatcher: full
  variants: function

- func: _fake_quantize_learnable_per_channel_affine_backward(Tensor grad, Tensor self, Tensor scale, Tensor zero_point, int axis, int quant_min, int quant_max) -> (Tensor, Tensor, Tensor)
  use_c10_dispatcher: full
  variants: function

- func: _choose_qparams_per_tensor(Tensor self, bool reduce_range=False) -> (float, int)
  use_c10_dispatcher: full
  variants: function

# to(Device) must not exist because all constructors of Device also works for
# TensorOptions. Otherwise, an ambiguity error is thrown.
# See NOTE [ TensorOptions Constructors ].
- func: to.dtype_layout(Tensor self, *, ScalarType? dtype=None, Layout? layout=None, Device? device=None, bool? pin_memory=None, bool non_blocking=False, bool copy=False, MemoryFormat? memory_format=None) -> Tensor
  use_c10_dispatcher: full
  variants: method
  device_guard: False

- func: to.device(Tensor self, Device device, ScalarType dtype, bool non_blocking=False, bool copy=False, MemoryFormat? memory_format=None) -> Tensor
  use_c10_dispatcher: full
  variants: method
  device_guard: False

- func: to.dtype(Tensor self, ScalarType dtype, bool non_blocking=False, bool copy=False, MemoryFormat? memory_format=None) -> Tensor
  use_c10_dispatcher: full
  variants: method
  device_guard: False

- func: to.other(Tensor self, Tensor other, bool non_blocking=False, bool copy=False, MemoryFormat? memory_format=None) -> Tensor
  use_c10_dispatcher: full
  variants: method
  device_guard: False

- func: meshgrid(Tensor[] tensors) -> Tensor[]
  use_c10_dispatcher: full

- func: cartesian_prod(Tensor[] tensors) -> Tensor
  use_c10_dispatcher: full
  variants: function

- func: combinations(Tensor self, int r=2, bool with_replacement=False) -> Tensor
  use_c10_dispatcher: full
  variants: function

- func: item(Tensor self) -> Scalar
  use_c10_dispatcher: full
  variants: method

- func: result_type.Tensor(Tensor tensor, Tensor other) -> ScalarType
  use_c10_dispatcher: full
  variants: function

- func: result_type.Scalar(Tensor tensor, Scalar other) -> ScalarType
  use_c10_dispatcher: full
  variants: function

- func: result_type.Scalar_Tensor(Scalar scalar, Tensor tensor) -> ScalarType
  use_c10_dispatcher: full
  variants: function

- func: result_type.Scalar_Scalar(Scalar scalar1, Scalar scalar2) -> ScalarType
  use_c10_dispatcher: full

- func: can_cast(ScalarType from, ScalarType to) -> bool
  use_c10_dispatcher: full
  variants: function

- func: promote_types(ScalarType type1, ScalarType type2) -> ScalarType
  use_c10_dispatcher: full
  variants: function

# NB: Does NOT check precondition that numel == 1
- func: _local_scalar_dense(Tensor self) -> Scalar
  use_c10_dispatcher: full
  dispatch:
    CPU: _local_scalar_dense_cpu
    CUDA: _local_scalar_dense_cuda
  variants: function

# Fused RNN kernels
- func: _thnn_fused_lstm_cell(Tensor input_gates, Tensor hidden_gates, Tensor cx, Tensor? input_bias=None, Tensor? hidden_bias=None) -> (Tensor, Tensor, Tensor)
  dispatch:
    CUDA: _thnn_fused_lstm_cell_cuda

- func: _thnn_fused_lstm_cell_backward(Tensor? grad_hy, Tensor? grad_cy, Tensor cx, Tensor cy, Tensor workspace, bool has_bias) -> (Tensor, Tensor, Tensor, Tensor, Tensor)
  dispatch:
    CUDA: _thnn_fused_lstm_cell_backward_cuda

- func: _thnn_differentiable_lstm_cell_backward(Tensor? grad_hy, Tensor? grad_cy, Tensor input_gates, Tensor hidden_gates, Tensor? input_bias, Tensor? hidden_bias, Tensor cx, Tensor cy) -> (Tensor, Tensor, Tensor, Tensor, Tensor)

- func: _thnn_fused_gru_cell(Tensor input_gates, Tensor hidden_gates, Tensor hx, Tensor? input_bias=None, Tensor? hidden_bias=None) -> (Tensor, Tensor)
  dispatch:
    CUDA: _thnn_fused_gru_cell_cuda

- func: _thnn_fused_gru_cell_backward(Tensor grad_hy, Tensor workspace, bool has_bias) -> (Tensor, Tensor, Tensor, Tensor, Tensor)
  use_c10_dispatcher: full
  dispatch:
    CUDA: _thnn_fused_gru_cell_backward_cuda

- func: _thnn_differentiable_gru_cell_backward(Tensor grad_hy, Tensor input_gates, Tensor hidden_gates, Tensor hx, Tensor? input_bias, Tensor? hidden_bias) -> (Tensor, Tensor, Tensor, Tensor, Tensor)

# RNN cells and layers
- func: lstm.input(Tensor input, Tensor[] hx, Tensor[] params, bool has_biases, int num_layers, float dropout, bool train, bool bidirectional, bool batch_first) -> (Tensor, Tensor, Tensor)
  use_c10_dispatcher: full

- func: lstm.data(Tensor data, Tensor batch_sizes, Tensor[] hx, Tensor[] params, bool has_biases, int num_layers, float dropout, bool train, bool bidirectional) -> (Tensor, Tensor, Tensor)
  use_c10_dispatcher: full

- func: gru.input(Tensor input, Tensor hx, Tensor[] params, bool has_biases, int num_layers, float dropout, bool train, bool bidirectional, bool batch_first) -> (Tensor, Tensor)
  use_c10_dispatcher: full

- func: gru.data(Tensor data, Tensor batch_sizes, Tensor hx, Tensor[] params, bool has_biases, int num_layers, float dropout, bool train, bool bidirectional) -> (Tensor, Tensor)
  use_c10_dispatcher: full

- func: rnn_tanh.input(Tensor input, Tensor hx, Tensor[] params, bool has_biases, int num_layers, float dropout, bool train, bool bidirectional, bool batch_first) -> (Tensor, Tensor)
  use_c10_dispatcher: full

- func: rnn_tanh.data(Tensor data, Tensor batch_sizes, Tensor hx, Tensor[] params, bool has_biases, int num_layers, float dropout, bool train, bool bidirectional) -> (Tensor, Tensor)
  use_c10_dispatcher: full

- func: rnn_relu.input(Tensor input, Tensor hx, Tensor[] params, bool has_biases, int num_layers, float dropout, bool train, bool bidirectional, bool batch_first) -> (Tensor, Tensor)
  use_c10_dispatcher: full

- func: rnn_relu.data(Tensor data, Tensor batch_sizes, Tensor hx, Tensor[] params, bool has_biases, int num_layers, float dropout, bool train, bool bidirectional) -> (Tensor, Tensor)
  use_c10_dispatcher: full

- func: lstm_cell(Tensor input, Tensor[] hx, Tensor w_ih, Tensor w_hh, Tensor? b_ih=None, Tensor? b_hh=None) -> (Tensor, Tensor)

- func: gru_cell(Tensor input, Tensor hx, Tensor w_ih, Tensor w_hh, Tensor? b_ih=None, Tensor? b_hh=None) -> Tensor

- func: rnn_tanh_cell(Tensor input, Tensor hx, Tensor w_ih, Tensor w_hh, Tensor? b_ih=None, Tensor? b_hh=None) -> Tensor

- func: rnn_relu_cell(Tensor input, Tensor hx, Tensor w_ih, Tensor w_hh, Tensor? b_ih=None, Tensor? b_hh=None) -> Tensor

# Quantized RNN layer registration has been moved to C10 dispatch in `RNN.cpp`

# Quantized RNN layers
# - func: quantized_lstm(Tensor input, Tensor[] hx, Tensor[] params, bool has_biases, int num_layers, float dropout, bool train, bool bidirectional, bool batch_first, *, ScalarType? dtype=None, bool use_dynamic=False) -> (Tensor, Tensor, Tensor)
#  use_c10_dispatcher: full

# - func: quantized_lstm.data(Tensor data, Tensor batch_sizes, Tensor[] hx, Tensor[] params, bool has_biases, int num_layers, float dropout, bool train, bool bidirectional, *, ScalarType? dtype=None, bool use_dynamic=False) -> (Tensor, Tensor, Tensor)
#  use_c10_dispatcher: full

# Quantized GRU layers

# - func: quantized_gru.input(Tensor input, Tensor hx, Tensor[] params, bool has_biases, int num_layers, float dropout, bool train, bool bidirectional, bool batch_first) -> (Tensor, Tensor)
#   use_c10_dispatcher: full

# - func: quantized_gru.data(Tensor data, Tensor batch_sizes, Tensor hx, Tensor[] params, bool has_biases, int num_layers, float dropout, bool train, bool bidirectional) -> (Tensor, Tensor)
#   use_c10_dispatcher: full

# Quantized RNN cells
- func: quantized_lstm_cell(Tensor input, Tensor[] hx, Tensor w_ih, Tensor w_hh, Tensor b_ih, Tensor b_hh, Tensor packed_ih, Tensor packed_hh, Tensor col_offsets_ih, Tensor col_offsets_hh, Scalar scale_ih, Scalar scale_hh, Scalar zero_point_ih, Scalar zero_point_hh) -> (Tensor, Tensor)
  use_c10_dispatcher: full

- func: quantized_gru_cell(Tensor input, Tensor hx, Tensor w_ih, Tensor w_hh, Tensor b_ih, Tensor b_hh, Tensor packed_ih, Tensor packed_hh, Tensor col_offsets_ih, Tensor col_offsets_hh, Scalar scale_ih, Scalar scale_hh, Scalar zero_point_ih, Scalar zero_point_hh) -> Tensor
  use_c10_dispatcher: full

- func: quantized_rnn_relu_cell(Tensor input, Tensor hx, Tensor w_ih, Tensor w_hh, Tensor b_ih, Tensor b_hh, Tensor packed_ih, Tensor packed_hh, Tensor col_offsets_ih, Tensor col_offsets_hh, Scalar scale_ih, Scalar scale_hh, Scalar zero_point_ih, Scalar zero_point_hh) -> Tensor
  use_c10_dispatcher: full

- func: quantized_rnn_tanh_cell(Tensor input, Tensor hx, Tensor w_ih, Tensor w_hh, Tensor b_ih, Tensor b_hh, Tensor packed_ih, Tensor packed_hh, Tensor col_offsets_ih, Tensor col_offsets_hh, Scalar scale_ih, Scalar scale_hh, Scalar zero_point_ih, Scalar zero_point_hh) -> Tensor
  use_c10_dispatcher: full

# PackedSequence utilities
- func: _pack_padded_sequence(Tensor input, Tensor lengths, bool batch_first) -> (Tensor, Tensor)
  use_c10_dispatcher: full

- func: _pack_padded_sequence_backward(Tensor grad, int[] input_size, Tensor batch_sizes, bool batch_first) -> Tensor
  use_c10_dispatcher: full

- func: _pad_packed_sequence(Tensor data, Tensor batch_sizes, bool batch_first, Scalar padding_value, int total_length) -> (Tensor, Tensor)
  use_c10_dispatcher: full

# wrappers for legacy TH methods

- func: set_.source_Storage(Tensor(a!) self, Storage source) -> Tensor(a!)
  variants: method
  device_guard: False
  dispatch:
    CPU, CUDA: set_

- func: set_.source_Storage_storage_offset(Tensor(a!) self, Storage source, int storage_offset, int[] size, int[] stride=[]) -> Tensor(a!)
  variants: method
  device_guard: False
  dispatch:
    CPU: set_storage_cpu_
    CUDA: set_storage_cuda_
    QuantizedCPU, QuantizedCUDA: set_storage_quantized_

- func: set_.source_Tensor(Tensor(a!) self, Tensor source) -> Tensor(a!)
  variants: method
  device_guard: False
  dispatch:
    CPU, CUDA: set_tensor_

- func: set_(Tensor(a!) self) -> Tensor(a!)
  variants: method
  dispatch:
    CPU: set_cpu_
    CUDA: set_cuda_

- func: set_quantizer_(Tensor(a!) self, ConstQuantizerPtr quantizer) -> Tensor(a!)
  variants: method
  dispatch:
    QuantizedCPU, QuantizedCUDA: set_quantizer_

- func: is_set_to(Tensor self, Tensor tensor) -> bool
  use_c10_dispatcher: full
  variants: method
  device_guard: False
  dispatch:
    CPU, CUDA: is_set_to

- func: masked_fill_.Scalar(Tensor(a!) self, Tensor mask, Scalar value) -> Tensor(a!)
  variants: method
  dispatch:
    CPU: masked_fill__cpu
    CUDA: masked_fill__cuda

- func: masked_fill.Scalar(Tensor self, Tensor mask, Scalar value) -> Tensor
  use_c10_dispatcher: full
  variants: function, method

- func: masked_fill_.Tensor(Tensor(a!) self, Tensor mask, Tensor value) -> Tensor(a!)
  variants: method
  dispatch:
    CPU: masked_fill__cpu
    CUDA: masked_fill__cuda

- func: masked_fill.Tensor(Tensor self, Tensor mask, Tensor value) -> Tensor
  use_c10_dispatcher: full
  variants: function, method

- func: masked_scatter_(Tensor(a!) self, Tensor mask, Tensor source) -> Tensor(a!)
  variants: method
  dispatch:
    CPU: masked_scatter__cpu
    CUDA: masked_scatter__cuda

- func: masked_scatter(Tensor self, Tensor mask, Tensor source) -> Tensor
  use_c10_dispatcher: full
  variants: function, method

- func: view(Tensor(a) self, int[] size) -> Tensor(a)
  use_c10_dispatcher: full
  variants: method
  device_guard: False
  dispatch:
    CPU, CUDA, QuantizedCPU, QuantizedCUDA: view
    MkldnnCPU: mkldnn_view

- func: put_(Tensor(a!) self, Tensor index, Tensor source, bool accumulate=False) -> Tensor(a!)
  variants: method
  dispatch:
    CPU: legacy::cpu::_th_put_
    CUDA: legacy::cuda::_th_put_

- func: index_add_(Tensor(a!) self, int dim, Tensor index, Tensor source) -> Tensor(a!)
  variants: method
  dispatch:
    CPU: index_add_cpu_
    CUDA: index_add_cuda_

- func: index_add(Tensor self, int dim, Tensor index, Tensor source) -> Tensor
  use_c10_dispatcher: full
  variants: function, method

- func: index_add.dimname(Tensor self, Dimname dim, Tensor index, Tensor source) -> Tensor
  variants: function, method

- func: index_fill_.int_Scalar(Tensor(a!) self, int dim, Tensor index, Scalar value) -> Tensor(a!)
  variants: method
  dispatch:
    CPU: legacy::cpu::_th_index_fill_
    CUDA: legacy::cuda::_th_index_fill_

- func: index_fill.int_Scalar(Tensor self, int dim, Tensor index, Scalar value) -> Tensor
  use_c10_dispatcher: full
  variants: function, method

- func: index_fill_.int_Tensor(Tensor(a!) self, int dim, Tensor index, Tensor value) -> Tensor(a!)
  variants: method
  dispatch:
    CPU, CUDA: index_fill_

- func: index_fill.int_Tensor(Tensor self, int dim, Tensor index, Tensor value) -> Tensor
  use_c10_dispatcher: full
  variants: function, method

- func: index_fill_.Dimname_Scalar(Tensor(a!) self, Dimname dim, Tensor index, Scalar value) -> Tensor(a!)
  variants: method

- func: index_fill_.Dimname_Tensor(Tensor(a!) self, Dimname dim, Tensor index, Tensor value) -> Tensor(a!)
  variants: method

- func: index_fill.Dimname_Scalar(Tensor self, Dimname dim, Tensor index, Scalar value) -> Tensor
  variants: function, method

- func: index_fill.Dimname_Tensor(Tensor self, Dimname dim, Tensor index, Tensor value) -> Tensor
  variants: function, method

- func: scatter_.src(Tensor(a!) self, int dim, Tensor index, Tensor src) -> Tensor(a!)
  variants: method
  dispatch:
    CPU, CUDA: scatter_

- func: scatter.src(Tensor self, int dim, Tensor index, Tensor src) -> Tensor
  use_c10_dispatcher: full
  variants: function, method

- func: scatter_.value(Tensor(a!) self, int dim, Tensor index, Scalar value) -> Tensor(a!)
  variants: method
  dispatch:
    CPU, CUDA: scatter_fill_

- func: scatter.value(Tensor self, int dim, Tensor index, Scalar value) -> Tensor
  use_c10_dispatcher: full
  variants: function, method

- func: scatter.dimname_src(Tensor self, Dimname dim, Tensor index, Tensor src) -> Tensor
  variants: function, method

- func: scatter.dimname_value(Tensor self, Dimname dim, Tensor index, Scalar value) -> Tensor
  variants: function, method

- func: scatter_.reduce(Tensor(a!) self, int dim, Tensor index, Tensor src, *, str reduce) -> Tensor(a!)
  variants: method
  dispatch:
    CPU: scatter_cpu_reduce_

- func: scatter_.value_reduce(Tensor(a!) self, int dim, Tensor index, Scalar value, *, str reduce) -> Tensor(a!)
  variants: method
  dispatch:
    CPU: scatter_cpu_scalar_reduce_

- func: scatter_add_(Tensor(a!) self, int dim, Tensor index, Tensor src) -> Tensor(a!)
  variants: method
  dispatch:
    CPU, CUDA: scatter_add_

- func: scatter_add(Tensor self, int dim, Tensor index, Tensor src) -> Tensor
  use_c10_dispatcher: full
  variants: function, method

- func: scatter_add.dimname(Tensor self, Dimname dim, Tensor index, Tensor src) -> Tensor
  variants: function, method

- func: lt_.Scalar(Tensor(a!) self, Scalar other) -> Tensor(a!)
  variants: method

- func: lt_.Tensor(Tensor(a!) self, Tensor other) -> Tensor(a!)
  variants: method

- func: gt_.Scalar(Tensor(a!) self, Scalar other) -> Tensor(a!)
  variants: method

- func: gt_.Tensor(Tensor(a!) self, Tensor other) -> Tensor(a!)
  variants: method

- func: le_.Scalar(Tensor(a!) self, Scalar other) -> Tensor(a!)
  variants: method

- func: le_.Tensor(Tensor(a!) self, Tensor other) -> Tensor(a!)
  variants: method

- func: ge_.Scalar(Tensor(a!) self, Scalar other) -> Tensor(a!)
  variants: method

- func: ge_.Tensor(Tensor(a!) self, Tensor other) -> Tensor(a!)
  variants: method

- func: eq_.Scalar(Tensor(a!) self, Scalar other) -> Tensor(a!)
  variants: method

- func: eq_.Tensor(Tensor(a!) self, Tensor other) -> Tensor(a!)
  variants: method

- func: ne_.Scalar(Tensor(a!) self, Scalar other) -> Tensor(a!)
  variants: method

- func: ne_.Tensor(Tensor(a!) self, Tensor other) -> Tensor(a!)
  variants: method

- func: bitwise_and.Tensor_out(Tensor self, Tensor other, *, Tensor(a!) out) -> Tensor(a!)
  variants: function
  dispatch:
    CPU, CUDA: bitwise_and_out

- func: bitwise_and.Scalar_out(Tensor self, Scalar other, *, Tensor(a!) out) -> Tensor(a!)
  variants: function
  dispatch:
    CPU, CUDA: bitwise_and_out

- func: bitwise_and.Scalar(Tensor self, Scalar other) -> Tensor
  use_c10_dispatcher: full
  variants: method, function

- func: bitwise_and.Tensor(Tensor self, Tensor other) -> Tensor
  use_c10_dispatcher: full
  variants: method, function

- func: bitwise_and_.Scalar(Tensor(a!) self, Scalar other) -> Tensor(a!)
  variants: method

- func: bitwise_and_.Tensor(Tensor(a!) self, Tensor other) -> Tensor(a!)
  variants: method

- func: __and__.Scalar(Tensor self, Scalar other) -> Tensor
  use_c10_dispatcher: full
  variants: method, function

- func: __and__.Tensor(Tensor self, Tensor other) -> Tensor
  use_c10_dispatcher: full
  variants: method, function

- func: __iand__.Scalar(Tensor(a!) self, Scalar other) -> Tensor(a!)
  variants: method

- func: __iand__.Tensor(Tensor(a!) self, Tensor other) -> Tensor(a!)
  variants: method

- func: bitwise_or.Tensor_out(Tensor self, Tensor other, *, Tensor(a!) out) -> Tensor(a!)
  variants: function
  dispatch:
    CPU, CUDA: bitwise_or_out

- func: bitwise_or.Scalar_out(Tensor self, Scalar other, *, Tensor(a!) out) -> Tensor(a!)
  variants: function
  dispatch:
    CPU, CUDA: bitwise_or_out

- func: bitwise_or.Scalar(Tensor self, Scalar other) -> Tensor
  use_c10_dispatcher: full
  variants: method, function

- func: bitwise_or.Tensor(Tensor self, Tensor other) -> Tensor
  use_c10_dispatcher: full
  variants: method, function

- func: bitwise_or_.Scalar(Tensor(a!) self, Scalar other) -> Tensor(a!)
  variants: method

- func: bitwise_or_.Tensor(Tensor(a!) self, Tensor other) -> Tensor(a!)
  variants: method

- func: __or__.Scalar(Tensor self, Scalar other) -> Tensor
  use_c10_dispatcher: full
  variants: method, function

- func: __or__.Tensor(Tensor self, Tensor other) -> Tensor
  use_c10_dispatcher: full
  variants: method, function

- func: __ior__.Scalar(Tensor(a!) self, Scalar other) -> Tensor(a!)
  variants: method

- func: __ior__.Tensor(Tensor(a!) self, Tensor other) -> Tensor(a!)
  variants: method

- func: bitwise_xor.Tensor_out(Tensor self, Tensor other, *, Tensor(a!) out) -> Tensor(a!)
  variants: function
  dispatch:
    CPU, CUDA: bitwise_xor_out

- func: bitwise_xor.Scalar_out(Tensor self, Scalar other, *, Tensor(a!) out) -> Tensor(a!)
  variants: function
  dispatch:
    CPU, CUDA: bitwise_xor_out

- func: bitwise_xor.Scalar(Tensor self, Scalar other) -> Tensor
  use_c10_dispatcher: full
  variants: method, function

- func: bitwise_xor.Tensor(Tensor self, Tensor other) -> Tensor
  use_c10_dispatcher: full
  variants: method, function

- func: bitwise_xor_.Scalar(Tensor(a!) self, Scalar other) -> Tensor(a!)
  variants: method

- func: bitwise_xor_.Tensor(Tensor(a!) self, Tensor other) -> Tensor(a!)
  variants: method

- func: __xor__.Scalar(Tensor self, Scalar other) -> Tensor
  use_c10_dispatcher: full
  variants: method, function

- func: __xor__.Tensor(Tensor self, Tensor other) -> Tensor
  use_c10_dispatcher: full
  variants: method, function

- func: __ixor__.Scalar(Tensor(a!) self, Scalar other) -> Tensor(a!)
  variants: method

- func: __ixor__.Tensor(Tensor(a!) self, Tensor other) -> Tensor(a!)
  variants: method

- func: __lshift__.Scalar(Tensor self, Scalar other) -> Tensor
  use_c10_dispatcher: full
  variants: method, function
  dispatch:
    CPU, CUDA: __lshift__

- func: __lshift__.Tensor(Tensor self, Tensor other) -> Tensor
  use_c10_dispatcher: full
  variants: method, function
  dispatch:
    CPU, CUDA: __lshift__

- func: __ilshift__.Scalar(Tensor(a!) self, Scalar other) -> Tensor(a!)
  variants: method
  dispatch:
    CPU, CUDA: __ilshift__

- func: __ilshift__.Tensor(Tensor(a!) self, Tensor other) -> Tensor(a!)
  variants: method
  dispatch:
    CPU, CUDA: __ilshift__

- func: __rshift__.Scalar(Tensor self, Scalar other) -> Tensor
  use_c10_dispatcher: full
  variants: method, function
  dispatch:
    CPU, CUDA: __rshift__

- func: __rshift__.Tensor(Tensor self, Tensor other) -> Tensor
  use_c10_dispatcher: full
  variants: method, function
  dispatch:
    CPU, CUDA: __rshift__

- func: __irshift__.Scalar(Tensor(a!) self, Scalar other) -> Tensor(a!)
  variants: method
  dispatch:
    CPU, CUDA: __irshift__

- func: __irshift__.Tensor(Tensor(a!) self, Tensor other) -> Tensor(a!)
  variants: method
  dispatch:
    CPU, CUDA: __irshift__

- func: lgamma_(Tensor(a!) self) -> Tensor(a!)
  variants: method
  dispatch:
    CPU: _lgamma__cpu
    CUDA: _lgamma__cuda

- func: atan2_(Tensor(a!) self, Tensor other) -> Tensor(a!)
  variants: method

- func: tril_(Tensor(a!) self, int diagonal=0) -> Tensor(a!)
  variants: method
  dispatch:
    CPU: tril_cpu_
    CUDA: tril_cuda_

- func: triu_(Tensor(a!) self, int diagonal=0) -> Tensor(a!)
  variants: method
  dispatch:
    CPU: triu_cpu_
    CUDA: triu_cuda_

- func: digamma_(Tensor(a!) self) -> Tensor(a!)
  variants: method

- func: polygamma_(Tensor(a!) self, int n) -> Tensor(a!)
  variants: method

- func: renorm_(Tensor(a!) self, Scalar p, int dim, Scalar maxnorm) -> Tensor(a!)
  variants: method
  dispatch:
    CPU: legacy::cpu::_th_renorm_
    CUDA: legacy::cuda::_th_renorm_

- func: pow_.Scalar(Tensor(a!) self, Scalar exponent) -> Tensor(a!)
  variants: method
  dispatch:
    CPU, CUDA: pow_

- func: pow_.Tensor(Tensor(a!) self, Tensor exponent) -> Tensor(a!)
  variants: method
  dispatch:
    CPU, CUDA: pow_

- func: lerp_.Scalar(Tensor(a!) self, Tensor end, Scalar weight) -> Tensor(a!)
  variants: method
  dispatch:
    CPU: lerp_cpu_scalar_
    CUDA: lerp_cuda_scalar_

- func: lerp_.Tensor(Tensor(a!) self, Tensor end, Tensor weight) -> Tensor(a!)
  variants: method
  dispatch:
    CPU: lerp_cpu_tensor_
    CUDA: lerp_cuda_tensor_

- func: fmod_.Scalar(Tensor(a!) self, Scalar other) -> Tensor(a!)
  variants: method
  dispatch:
    CPU: fmod_
    CUDA: fmod_cuda_

- func: fmod_.Tensor(Tensor(a!) self, Tensor other) -> Tensor(a!)
  variants: method
  dispatch:
    CPU: fmod_
    CUDA: fmod_cuda_

- func: remainder_.Scalar(Tensor(a!) self, Scalar other) -> Tensor(a!)
  variants: method
  dispatch:
    CPU, CUDA: remainder_

- func: remainder_.Tensor(Tensor(a!) self, Tensor other) -> Tensor(a!)
  variants: method
  dispatch:
    CPU, CUDA: remainder_

- func: addbmm_(Tensor(a!) self, Tensor batch1, Tensor batch2, *, Scalar beta=1, Scalar alpha=1) -> Tensor(a!)
  variants: method
  dispatch:
    CPU: addbmm_cpu_
    CUDA: addbmm__cuda

- func: addbmm.out(Tensor self, Tensor batch1, Tensor batch2, *, Scalar beta=1, Scalar alpha=1, Tensor(a!) out) -> Tensor(a!)
  dispatch:
    CPU: addbmm_cpu_out
    CUDA: addbmm_out_cuda

- func: addbmm(Tensor self, Tensor batch1, Tensor batch2, *, Scalar beta=1, Scalar alpha=1) -> Tensor
  use_c10_dispatcher: full
  variants: method, function
  dispatch:
    CPU: addbmm_cpu
    CUDA: addbmm_cuda

- func: addcdiv_(Tensor(a!) self, Tensor tensor1, Tensor tensor2, *, Scalar value=1) -> Tensor(a!)
  variants: method

- func: random_.from(Tensor(a!) self, int from, int? to, *, Generator? generator=None) -> Tensor(a!)
  variants: method

- func: random_.to(Tensor(a!) self, int to, *, Generator? generator=None) -> Tensor(a!)
  variants: method

- func: random_(Tensor(a!) self, *, Generator? generator=None) -> Tensor(a!)
  variants: method

- func: uniform_(Tensor(a!) self, float from=0, float to=1, *, Generator? generator=None) -> Tensor(a!)
  variants: method

- func: cauchy_(Tensor(a!) self, float median=0, float sigma=1, *, Generator? generator=None) -> Tensor(a!)
  variants: method

- func: log_normal_(Tensor(a!) self, float mean=1, float std=2, *, Generator? generator=None) -> Tensor(a!)
  variants: method

- func: exponential_(Tensor(a!) self, float lambd=1, *, Generator? generator=None) -> Tensor(a!)
  variants: method

- func: geometric_(Tensor(a!) self, float p, *, Generator? generator=None) -> Tensor(a!)
  variants: method

# wrappers for TH functions

- func: diag.out(Tensor self, int diagonal=0, *, Tensor(a!) out) -> Tensor(a!)
  dispatch:
    CPU: diag_cpu_out
    CUDA: diag_cuda_out

- func: diag(Tensor self, int diagonal=0) -> Tensor
  use_c10_dispatcher: full
  variants: method, function

- func: cross.out(Tensor self, Tensor other, int? dim=None, *, Tensor(a!) out) -> Tensor(a!)

- func: cross(Tensor self, Tensor other, int? dim=None) -> Tensor
  use_c10_dispatcher: full
  variants: method, function

- func: triu.out(Tensor self, int diagonal=0, *, Tensor(a!) out) -> Tensor(a!)
  dispatch:
    CPU: triu_cpu_out
    CUDA: triu_cuda_out

- func: triu(Tensor self, int diagonal=0) -> Tensor
  use_c10_dispatcher: full
  variants: method, function

- func: tril.out(Tensor self, int diagonal=0, *, Tensor(a!) out) -> Tensor(a!)
  dispatch:
    CPU: tril_cpu_out
    CUDA: tril_cuda_out

- func: tril(Tensor self, int diagonal=0) -> Tensor
  use_c10_dispatcher: full
  variants: method, function

- func: tril_indices(int row, int col, int offset=0, *, ScalarType? dtype=long, Layout? layout=None, Device? device=None, bool? pin_memory=None) -> Tensor
  use_c10_dispatcher: full
  dispatch:
    CPU: tril_indices_cpu
    CUDA: tril_indices_cuda

- func: triu_indices(int row, int col, int offset=0, *, ScalarType? dtype=long, Layout? layout=None, Device? device=None, bool? pin_memory=None) -> Tensor
  use_c10_dispatcher: full
  dispatch:
    CPU: triu_indices_cpu
    CUDA: triu_indices_cuda

- func: trace(Tensor self) -> Tensor
  use_c10_dispatcher: full
  variants: method, function
  dispatch:
    CPU: legacy::cpu::_th_trace
    CUDA: trace_cuda

- func: ne.Scalar_out(Tensor self, Scalar other, *, Tensor(a!) out) -> Tensor(a!)
  dispatch:
    CPU, CUDA: ne_out
    QuantizedCPU: ne_out_quantized_cpu

- func: ne.Scalar(Tensor self, Scalar other) -> Tensor
  use_c10_dispatcher: full
  variants: method, function
  dispatch:
    CPU, CUDA: ne
    QuantizedCPU: ne_quantized_cpu

- func: ne.Tensor_out(Tensor self, Tensor other, *, Tensor(a!) out) -> Tensor(a!)
  dispatch:
    CPU, CUDA: ne_out
    QuantizedCPU: ne_out_quantized_cpu

- func: ne.Tensor(Tensor self, Tensor other) -> Tensor
  use_c10_dispatcher: full
  variants: method, function
  dispatch:
    CPU, CUDA: ne
    QuantizedCPU: ne_quantized_cpu

- func: eq.Scalar_out(Tensor self, Scalar other, *, Tensor(a!) out) -> Tensor(a!)
  dispatch:
    CPU, CUDA: eq_out
    QuantizedCPU: eq_out_quantized_cpu

- func: eq.Scalar(Tensor self, Scalar other) -> Tensor
  use_c10_dispatcher: full
  variants: method, function
  dispatch:
    CPU, CUDA: eq
    QuantizedCPU: eq_quantized_cpu

- func: eq.Tensor_out(Tensor self, Tensor other, *, Tensor(a!) out) -> Tensor(a!)
  dispatch:
    CPU, CUDA: eq_out
    QuantizedCPU: eq_out_quantized_cpu

- func: eq.Tensor(Tensor self, Tensor other) -> Tensor
  use_c10_dispatcher: full
  variants: method, function
  dispatch:
    CPU, CUDA: eq
    QuantizedCPU: eq_quantized_cpu

- func: ge.Scalar_out(Tensor self, Scalar other, *, Tensor(a!) out) -> Tensor(a!)
  dispatch:
    CPU, CUDA: ge_out
    QuantizedCPU: ge_out_quantized_cpu

- func: ge.Scalar(Tensor self, Scalar other) -> Tensor
  use_c10_dispatcher: full
  variants: method, function
  dispatch:
    CPU, CUDA: ge
    QuantizedCPU: ge_quantized_cpu

- func: ge.Tensor_out(Tensor self, Tensor other, *, Tensor(a!) out) -> Tensor(a!)
  dispatch:
    CPU, CUDA: ge_out
    QuantizedCPU: ge_out_quantized_cpu

- func: ge.Tensor(Tensor self, Tensor other) -> Tensor
  use_c10_dispatcher: full
  variants: method, function
  dispatch:
    CPU, CUDA: ge
    QuantizedCPU: ge_quantized_cpu

- func: le.Scalar_out(Tensor self, Scalar other, *, Tensor(a!) out) -> Tensor(a!)
  dispatch:
    CPU, CUDA: le_out
    QuantizedCPU: le_out_quantized_cpu

- func: le.Scalar(Tensor self, Scalar other) -> Tensor
  use_c10_dispatcher: full
  variants: method, function
  dispatch:
    CPU, CUDA: le
    QuantizedCPU: le_quantized_cpu

- func: le.Tensor_out(Tensor self, Tensor other, *, Tensor(a!) out) -> Tensor(a!)
  dispatch:
    CPU, CUDA: le_out
    QuantizedCPU: le_out_quantized_cpu

- func: le.Tensor(Tensor self, Tensor other) -> Tensor
  use_c10_dispatcher: full
  variants: method, function
  dispatch:
    CPU, CUDA: le
    QuantizedCPU: le_quantized_cpu

- func: gt.Scalar_out(Tensor self, Scalar other, *, Tensor(a!) out) -> Tensor(a!)
  dispatch:
    CPU, CUDA: gt_out
    QuantizedCPU: gt_out_quantized_cpu

- func: gt.Scalar(Tensor self, Scalar other) -> Tensor
  use_c10_dispatcher: full
  variants: method, function
  dispatch:
    CPU, CUDA: gt
    QuantizedCPU: gt_quantized_cpu

- func: gt.Tensor_out(Tensor self, Tensor other, *, Tensor(a!) out) -> Tensor(a!)
  dispatch:
    CPU, CUDA: gt_out
    QuantizedCPU: gt_out_quantized_cpu

- func: gt.Tensor(Tensor self, Tensor other) -> Tensor
  use_c10_dispatcher: full
  variants: method, function
  dispatch:
    CPU, CUDA: gt
    QuantizedCPU: gt_quantized_cpu

- func: lt.Scalar_out(Tensor self, Scalar other, *, Tensor(a!) out) -> Tensor(a!)
  dispatch:
    CPU, CUDA: lt_out
    QuantizedCPU: lt_out_quantized_cpu

- func: lt.Scalar(Tensor self, Scalar other) -> Tensor
  use_c10_dispatcher: full
  variants: method, function
  dispatch:
    CPU, CUDA: lt
    QuantizedCPU: lt_quantized_cpu

- func: lt.Tensor_out(Tensor self, Tensor other, *, Tensor(a!) out) -> Tensor(a!)
  dispatch:
    CPU, CUDA: lt_out
    QuantizedCPU: lt_out_quantized_cpu

- func: lt.Tensor(Tensor self, Tensor other) -> Tensor
  use_c10_dispatcher: full
  variants: method, function
  dispatch:
    CPU, CUDA: lt
    QuantizedCPU: lt_quantized_cpu

- func: take.out(Tensor self, Tensor index, *, Tensor(a!) out) -> Tensor(a!)
  dispatch:
    CPU: legacy::cpu::_th_take_out
    CUDA: legacy::cuda::_th_take_out

- func: take(Tensor self, Tensor index) -> Tensor
  use_c10_dispatcher: full
  variants: method, function
  dispatch:
    CPU: legacy::cpu::_th_take
    CUDA: legacy::cuda::_th_take

- func: index_select.out(Tensor self, int dim, Tensor index, *, Tensor(a!) out) -> Tensor(a!)
  dispatch:
    CPU: index_select_out_cpu_
    CUDA: index_select_out_cuda

- func: index_select(Tensor self, int dim, Tensor index) -> Tensor
  use_c10_dispatcher: full
  variants: method, function
  dispatch:
    CPU: index_select_cpu_
    CUDA: index_select_cuda
    SparseCPU: index_select_sparse
    SparseCUDA: index_select_sparse

- func: index_select.dimname_out(Tensor self, Dimname dim, Tensor index, *, Tensor(a!) out) -> Tensor(a!)

- func: index_select.dimname(Tensor self, Dimname dim, Tensor index) -> Tensor
  variants: method, function

- func: masked_select.out(Tensor self, Tensor mask, *, Tensor(a!) out) -> Tensor(a!)
  dispatch:
    CPU: masked_select_out_cpu
    CUDA: masked_select_out_cuda

- func: masked_select(Tensor self, Tensor mask) -> Tensor
  use_c10_dispatcher: full
  variants: method, function
  dispatch:
    CPU: masked_select_cpu
    CUDA: masked_select_cuda

- func: nonzero.out(Tensor self, *, Tensor(a!) out) -> Tensor(a!)
  dispatch:
    CPU: legacy::cpu::_th_nonzero_out
    CUDA: legacy::cuda::_th_nonzero_out

- func: nonzero(Tensor self) -> Tensor
  use_c10_dispatcher: full
  variants: method, function
  dispatch:
    CPU: legacy::cpu::_th_nonzero
    CUDA: legacy::cuda::_th_nonzero

- func: nonzero_numpy(Tensor self) -> Tensor[]
  use_c10_dispatcher: full
  variants: method, function

- func: gather.out(Tensor self, int dim, Tensor index, *, bool sparse_grad=False, Tensor(a!) out) -> Tensor(a!)
  dispatch:
    CPU: gather_out_cpu_cuda
    CUDA: gather_out_cpu_cuda

- func: gather(Tensor self, int dim, Tensor index, *, bool sparse_grad=False) -> Tensor
  use_c10_dispatcher: full
  variants: method, function
  dispatch:
    CPU, CUDA: gather

- func: gather.dimname_out(Tensor self, Dimname dim, Tensor index, *, bool sparse_grad=False, Tensor(a!) out) -> Tensor(a!)

- func: gather.dimname(Tensor self, Dimname dim, Tensor index, *, bool sparse_grad=False) -> Tensor
  variants: method, function

- func: _gather_sparse_backward(Tensor self, int dim, Tensor index, Tensor grad) -> Tensor
  use_c10_dispatcher: full

- func: addcmul.out(Tensor self, Tensor tensor1, Tensor tensor2, *, Scalar value=1, Tensor(a!) out) -> Tensor(a!)

- func: addcmul(Tensor self, Tensor tensor1, Tensor tensor2, *, Scalar value=1) -> Tensor
  use_c10_dispatcher: full
  variants: method, function

- func: addcmul_(Tensor(a!) self, Tensor tensor1, Tensor tensor2, *, Scalar value=1) -> Tensor(a!)
  variants: method

- func: addcdiv.out(Tensor self, Tensor tensor1, Tensor tensor2, *, Scalar value=1, Tensor(a!) out) -> Tensor(a!)

- func: addcdiv(Tensor self, Tensor tensor1, Tensor tensor2, *, Scalar value=1) -> Tensor
  use_c10_dispatcher: full
  variants: method, function

- func: lstsq.X(Tensor self, Tensor A, *, Tensor(a!) X, Tensor(b!) qr) -> (Tensor(a!) solution, Tensor(b!) QR)
  dispatch:
    CPU: legacy::cpu::_th_gels_out
    CUDA: legacy::cuda::_th_gels_out

- func: lstsq(Tensor self, Tensor A) -> (Tensor solution, Tensor QR)
  use_c10_dispatcher: full
  variants: method, function
  dispatch:
    CPU: legacy::cpu::_th_gels
    CUDA: legacy::cuda::_th_gels

- func: triangular_solve.X(Tensor self, Tensor A, bool upper=True, bool transpose=False, bool unitriangular=False, *, Tensor(a!) X, Tensor(b!) M) -> (Tensor(a!) solution, Tensor(b!) cloned_coefficient)

- func: triangular_solve(Tensor self, Tensor A, bool upper=True, bool transpose=False, bool unitriangular=False) -> (Tensor solution, Tensor cloned_coefficient)
  use_c10_dispatcher: full
  variants: method, function

- func: _triangular_solve_helper(Tensor self, Tensor A, bool upper, bool transpose, bool unitriangular) -> (Tensor, Tensor)
  use_c10_dispatcher: full
  variants: function
  dispatch:
    CPU: _triangular_solve_helper_cpu
    CUDA: _triangular_solve_helper_cuda

- func: symeig.e(Tensor self, bool eigenvectors=False, bool upper=True, *, Tensor(a!) e, Tensor(b!) V) -> (Tensor(a!) eigenvalues, Tensor(b!) eigenvectors)

- func: symeig(Tensor self, bool eigenvectors=False, bool upper=True) -> (Tensor eigenvalues, Tensor eigenvectors)
  use_c10_dispatcher: full
  variants: method, function

- func: _symeig_helper(Tensor self, bool eigenvectors, bool upper) -> (Tensor, Tensor)
  use_c10_dispatcher: full
  variants: function
  dispatch:
    CPU: _symeig_helper_cpu
    CUDA: _symeig_helper_cuda

- func: eig.e(Tensor self, bool eigenvectors=False, *, Tensor(a!) e, Tensor(b!) v) -> (Tensor(a!) eigenvalues, Tensor(b!) eigenvectors)
  dispatch:
    CPU: legacy::cpu::_th_eig_out
    CUDA: legacy::cuda::_th_eig_out

- func: eig(Tensor self, bool eigenvectors=False) -> (Tensor eigenvalues, Tensor eigenvectors)
  use_c10_dispatcher: full
  variants: method, function
  dispatch:
    CPU: legacy::cpu::_th_eig
    CUDA: legacy::cuda::_th_eig

- func: svd.U(Tensor self, bool some=True, bool compute_uv=True, *, Tensor(a!) U, Tensor(b!) S, Tensor(c!) V) -> (Tensor(a!) U, Tensor(b!) S, Tensor(c!) V)

- func: svd(Tensor self, bool some=True, bool compute_uv=True) -> (Tensor U, Tensor S, Tensor V)
  use_c10_dispatcher: full
  variants: method, function

- func: _svd_helper(Tensor self, bool some, bool compute_uv) -> (Tensor, Tensor, Tensor)
  use_c10_dispatcher: full
  variants: function
  dispatch:
    CPU: _svd_helper_cpu
    CUDA: _svd_helper_cuda

- func: cholesky.out(Tensor self, bool upper=False, *, Tensor(a!) out) -> Tensor(a!)

- func: cholesky(Tensor self, bool upper=False) -> Tensor
  use_c10_dispatcher: full
  variants: method, function

- func: _cholesky_helper(Tensor self, bool upper) -> Tensor
  use_c10_dispatcher: full
  variants: function
  dispatch:
    CPU: _cholesky_helper_cpu
    CUDA: _cholesky_helper_cuda

- func: cholesky_solve.out(Tensor self, Tensor input2, bool upper=False, *, Tensor(a!) out) -> Tensor(a!)

- func: cholesky_solve(Tensor self, Tensor input2, bool upper=False) -> Tensor
  use_c10_dispatcher: full
  variants: method, function

- func: _cholesky_solve_helper(Tensor self, Tensor A, bool upper) -> Tensor
  use_c10_dispatcher: full
  variants: function
  dispatch:
    CPU: _cholesky_solve_helper_cpu
    CUDA: _cholesky_solve_helper_cuda

- func: solve(Tensor self, Tensor A) -> (Tensor solution, Tensor LU)
  use_c10_dispatcher: full
  variants: function, method

- func: solve.solution(Tensor self, Tensor A, *, Tensor(a!) solution, Tensor(b!) lu) -> (Tensor(a!) solution, Tensor(b!) LU)

- func: _solve_helper(Tensor self, Tensor A) -> (Tensor, Tensor)
  use_c10_dispatcher: full
  variants: function
  dispatch:
    CPU: _solve_helper_cpu
    CUDA: _solve_helper_cuda

- func: cholesky_inverse.out(Tensor self, bool upper=False, *, Tensor(a!) out) -> Tensor(a!)
  dispatch:
    CPU: legacy::cpu::_th_potri_out
    CUDA: legacy::cuda::_th_potri_out

- func: cholesky_inverse(Tensor self, bool upper=False) -> Tensor
  use_c10_dispatcher: full
  variants: method, function
  dispatch:
    CPU: legacy::cpu::_th_potri
    CUDA: legacy::cuda::_th_potri

- func: qr.Q(Tensor self, bool some=True, *, Tensor(a!) Q, Tensor(b!) R) -> (Tensor(a!) Q, Tensor(b!) R)

- func: qr(Tensor self, bool some=True) -> (Tensor Q, Tensor R)
  use_c10_dispatcher: full
  variants: method, function

- func: _qr_helper(Tensor self, bool some) -> (Tensor, Tensor)
  use_c10_dispatcher: full
  variants: function
  dispatch:
    CPU: _qr_helper_cpu
    CUDA: _qr_helper_cuda

- func: geqrf.a(Tensor self, *, Tensor(a!) a, Tensor(b!) tau) -> (Tensor(a!) a, Tensor(b!) tau)
  dispatch:
    CPU: legacy::cpu::_th_geqrf_out
    CUDA: legacy::cuda::_th_geqrf_out

- func: geqrf(Tensor self) -> (Tensor a, Tensor tau)
  use_c10_dispatcher: full
  variants: method, function
  dispatch:
    CPU: legacy::cpu::_th_geqrf
    CUDA: legacy::cuda::_th_geqrf

- func: orgqr.out(Tensor self, Tensor input2, *, Tensor(a!) out) -> Tensor(a!)
  dispatch:
    CPU: legacy::cpu::_th_orgqr_out

- func: orgqr(Tensor self, Tensor input2) -> Tensor
  use_c10_dispatcher: full
  variants: method, function
  dispatch:
    CPU: legacy::cpu::_th_orgqr

- func: ormqr.out(Tensor self, Tensor input2, Tensor input3, bool left=True, bool transpose=False, *, Tensor(a!) out) -> Tensor(a!)
  dispatch:
    CPU: legacy::cpu::_th_ormqr_out

- func: ormqr(Tensor self, Tensor input2, Tensor input3, bool left=True, bool transpose=False) -> Tensor
  use_c10_dispatcher: full
  variants: method, function
  dispatch:
    CPU: legacy::cpu::_th_ormqr

- func: _lu_with_info(Tensor self, bool pivot=True, bool check_errors=True) -> (Tensor, Tensor, Tensor)
  use_c10_dispatcher: full
  variants: function
  dispatch:
    CPU: _lu_with_info_cpu
    CUDA: _lu_with_info_cuda

- func: lu_solve.out(Tensor self, Tensor LU_data, Tensor LU_pivots, *, Tensor(a!) out) -> Tensor(a!)

- func: lu_solve(Tensor self, Tensor LU_data, Tensor LU_pivots) -> Tensor
  use_c10_dispatcher: full
  variants: method, function

- func: _lu_solve_helper(Tensor self, Tensor LU_data, Tensor LU_pivots) -> Tensor
  use_c10_dispatcher: full
  variants: function
  dispatch:
    CPU: _lu_solve_helper_cpu
    CUDA: _lu_solve_helper_cuda

# TODO: remove dispatch section when porting TH CUDA to ATen
- func: multinomial.out(Tensor self, int num_samples, bool replacement=False, *, Generator? generator=None, Tensor(a!) out) -> Tensor(a!)
  dispatch:
    CPU, CUDA: multinomial_out

- func: multinomial(Tensor self, int num_samples, bool replacement=False, *, Generator? generator=None) -> Tensor
  variants: method, function
  dispatch:
    CPU, CUDA: multinomial

- func: _multinomial_alias_setup(Tensor probs) -> (Tensor, Tensor)
  use_c10_dispatcher: full
  variants: function
  dispatch:
    CPU: legacy::cpu::_th_multinomial_alias_setup
    CUDA: legacy::cuda::_th_multinomial_alias_setup

- func: _multinomial_alias_draw(Tensor J, Tensor q, int num_samples, *, Generator? generator=None) -> Tensor
  variants: function
  dispatch:
    CPU: legacy::cpu::_th_multinomial_alias_draw
    CUDA: legacy::cuda::_th_multinomial_alias_draw

- func: lgamma.out(Tensor self, *, Tensor(a!) out) -> Tensor(a!)
  dispatch:
    CPU: _lgamma_out_cpu
    CUDA: _lgamma_out_cuda

- func: lgamma(Tensor self) -> Tensor
  use_c10_dispatcher: full
  variants: method, function
  dispatch:
    CPU, CUDA: lgamma

- func: digamma.out(Tensor self, *, Tensor(a!) out) -> Tensor(a!)

- func: digamma(Tensor self) -> Tensor
  use_c10_dispatcher: full
  variants: method, function

- func: polygamma.out(int n, Tensor self, *, Tensor(a!) out) -> Tensor(a!)

- func: polygamma(int n, Tensor self) -> Tensor
  use_c10_dispatcher: full
  variants: method, function

- func: erfinv(Tensor self) -> Tensor
  use_c10_dispatcher: full
  variants: method, function
  dispatch:
    CPU, CUDA: erfinv

- func: erfinv_(Tensor(a!) self) -> Tensor(a!)
  variants: method
  dispatch:
    CPU: _erfinv__cpu
    CUDA: _erfinv__cuda

- func: erfinv.out(Tensor self, *, Tensor(a!) out) -> Tensor(a!)
  dispatch:
    CPU: _erfinv_out_cpu
    CUDA: _erfinv_out_cuda

- func: sign(Tensor self) -> Tensor
  use_c10_dispatcher: full
  variants: function, method

- func: sign_(Tensor(a!) self) -> Tensor(a!)
  variants: method

- func: sign.out(Tensor self, *, Tensor(a!) out) -> Tensor(a!)
  dispatch:
    CPU, CUDA: sign_out

- func: dist(Tensor self, Tensor other, Scalar p=2) -> Tensor
  use_c10_dispatcher: full
  variants: method, function

- func: atan2.out(Tensor self, Tensor other, *, Tensor(a!) out) -> Tensor(a!)

- func: atan2(Tensor self, Tensor other) -> Tensor
  use_c10_dispatcher: full
  variants: method, function

- func: lerp.Scalar_out(Tensor self, Tensor end, Scalar weight, *, Tensor(a!) out) -> Tensor(a!)
  dispatch:
    CPU: lerp_cpu_scalar_out
    CUDA: lerp_cuda_scalar_out

- func: lerp.Tensor_out(Tensor self, Tensor end, Tensor weight, *, Tensor(a!) out) -> Tensor(a!)
  dispatch:
    CPU: lerp_cpu_tensor_out
    CUDA: lerp_cuda_tensor_out

- func: lerp.Scalar(Tensor self, Tensor end, Scalar weight) -> Tensor
  use_c10_dispatcher: full
  variants: method, function
  dispatch:
    CPU: lerp_cpu_scalar
    CUDA: lerp_cuda_scalar

- func: lerp.Tensor(Tensor self, Tensor end, Tensor weight) -> Tensor
  use_c10_dispatcher: full
  variants: method, function
  dispatch:
    CPU: lerp_cpu_tensor
    CUDA: lerp_cuda_tensor

- func: histc.out(Tensor self, int bins=100, Scalar min=0, Scalar max=0, *, Tensor(a!) out) -> Tensor(a!)
  dispatch:
    CPU: legacy::cpu::_th_histc_out
    CUDA: _histc_out_cuda

- func: histc(Tensor self, int bins=100, Scalar min=0, Scalar max=0) -> Tensor
  use_c10_dispatcher: full
  variants: method, function
  dispatch:
    CPU: legacy::cpu::_th_histc
    CUDA: _histc_cuda

- func: fmod.Scalar_out(Tensor self, Scalar other, *, Tensor(a!) out) -> Tensor(a!)
  dispatch:
    CPU: fmod_out
    CUDA: fmod_cuda_out

- func: fmod.Scalar(Tensor self, Scalar other) -> Tensor
  use_c10_dispatcher: full
  variants: method, function
  dispatch:
    CPU: fmod
    CUDA: fmod_cuda

- func: fmod.Tensor_out(Tensor self, Tensor other, *, Tensor(a!) out) -> Tensor(a!)
  dispatch:
    CPU: fmod_out
    CUDA: fmod_cuda_out

- func: fmod.Tensor(Tensor self, Tensor other) -> Tensor
  use_c10_dispatcher: full
  variants: method, function
  dispatch:
    CPU: fmod
    CUDA: fmod_cuda

- func: remainder.Scalar_out(Tensor self, Scalar other, *, Tensor(a!) out) -> Tensor(a!)
  dispatch:
    CPU, CUDA: remainder_out

- func: remainder.Scalar(Tensor self, Scalar other) -> Tensor
  use_c10_dispatcher: full
  variants: method, function
  dispatch:
    CPU, CUDA: remainder

- func: remainder.Tensor_out(Tensor self, Tensor other, *, Tensor(a!) out) -> Tensor(a!)
  dispatch:
    CPU, CUDA: remainder_out

- func: remainder.Tensor(Tensor self, Tensor other) -> Tensor
  use_c10_dispatcher: full
  variants: method, function
  dispatch:
    CPU, CUDA: remainder

- func: min.out(Tensor self, Tensor other, *, Tensor(a!) out) -> Tensor(a!)

- func: min.other(Tensor self, Tensor other) -> Tensor
  use_c10_dispatcher: full
  variants: method, function

- func: min(Tensor self) -> Tensor
  use_c10_dispatcher: full
  variants: method, function
  dispatch:
    CPU, CUDA: min
    QuantizedCPU: min_quantized_cpu

- func: max.out(Tensor self, Tensor other, *, Tensor(a!) out) -> Tensor(a!)

- func: max.other(Tensor self, Tensor other) -> Tensor
  use_c10_dispatcher: full
  variants: method, function

- func: max(Tensor self) -> Tensor
  use_c10_dispatcher: full
  variants: method, function
  dispatch:
    CPU, CUDA: max
    QuantizedCPU: max_quantized_cpu

# Return: (Tensor min, Tensor max)
- func: _min_max(Tensor self) -> (Tensor, Tensor)
  use_c10_dispatcher: full
  variants: function
  dispatch:
    CPU: _min_max

- func: median(Tensor self) -> Tensor
  use_c10_dispatcher: full
  variants: method, function
  dispatch:
    CPU: median_cpu
    CUDA: median_cuda

- func: sort.values(Tensor self, int dim=-1, bool descending=False, *, Tensor(a!) values, Tensor(b!) indices) -> (Tensor(a!) values, Tensor(b!) indices)
  dispatch:
    CPU: legacy::cpu::_th_sort_out
    CUDA: legacy::cuda::_th_sort_out

- func: sort(Tensor self, int dim=-1, bool descending=False) -> (Tensor values, Tensor indices)
  use_c10_dispatcher: full
  variants: method, function
  dispatch:
    CPU: legacy::cpu::_th_sort
    CUDA: legacy::cuda::_th_sort
    QuantizedCPU: sort_quantized_cpu

- func: sort.dimname_values(Tensor self, Dimname dim, bool descending=False, *, Tensor(a!) values, Tensor(b!) indices) -> (Tensor(a!) values, Tensor(b!) indices)

- func: sort.dimname(Tensor self, Dimname dim, bool descending=False) -> (Tensor values, Tensor indices)
  variants: method, function

- func: argsort(Tensor self, int dim=-1, bool descending=False) -> Tensor
  use_c10_dispatcher: full
  variants: method, function

- func: argsort.dimname(Tensor self, Dimname dim, bool descending=False) -> Tensor
  variants: method, function

- func: topk.values(Tensor self, int k, int dim=-1, bool largest=True, bool sorted=True, *, Tensor(a!) values, Tensor(b!) indices) ->(Tensor(a!) values, Tensor(b!) indices)
  dispatch:
    CPU: topk_out_cpu
    CUDA: legacy::cuda::_th_topk_out

- func: topk(Tensor self, int k, int dim=-1, bool largest=True, bool sorted=True) -> (Tensor values, Tensor indices)
  use_c10_dispatcher: full
  variants: method, function
  dispatch:
    CPU, CUDA: topk
    QuantizedCPU: topk_quantized_cpu

- func: all(Tensor self) -> Tensor
  use_c10_dispatcher: full
  variants: method, function

- func: any(Tensor self) -> Tensor
  use_c10_dispatcher: full
  variants: method, function
  dispatch:
    CPU, CUDA: any
    SparseCPU, SparseCUDA: any_sparse

- func: renorm.out(Tensor self, Scalar p, int dim, Scalar maxnorm, *, Tensor(a!) out) -> Tensor(a!)
  dispatch:
    CPU: legacy::cpu::_th_renorm_out
    CUDA: legacy::cuda::_th_renorm_out

- func: renorm(Tensor self, Scalar p, int dim, Scalar maxnorm) -> Tensor
  use_c10_dispatcher: full
  variants: method, function
  dispatch:
    CPU: legacy::cpu::_th_renorm
    CUDA: legacy::cuda::_th_renorm

- func: unfold(Tensor(a) self, int dimension, int size, int step) -> Tensor(a)
  use_c10_dispatcher: full
  variants: method
  device_guard: False
  dispatch:
    CPU, CUDA: unfold
    QuantizedCPU, QuantizedCUDA: unfold

- func: unfold_backward(Tensor grad_in, int[] input_sizes, int dim, int size, int step) -> Tensor
  use_c10_dispatcher: full
  variants: function
  dispatch:
    CPU, CUDA: unfold_backward

- func: equal(Tensor self, Tensor other) -> bool
  use_c10_dispatcher: full
  variants: method, function
  dispatch:
    CPU: cpu_equal
    CUDA: cuda_equal
    QuantizedCPU: equal_quantized_cpu

- func: pow.Tensor_Tensor_out(Tensor self, Tensor exponent, *, Tensor(a!) out) -> Tensor(a!)
  dispatch:
    CPU, CUDA: pow_out

- func: pow.Tensor_Tensor(Tensor self, Tensor exponent) -> Tensor
  use_c10_dispatcher: full
  variants: method, function
  dispatch:
    CPU, CUDA: pow

- func: pow.Scalar_out(Scalar self, Tensor exponent, *, Tensor(a!) out) -> Tensor(a!)
  dispatch:
    CPU, CUDA: pow_out

- func: pow.Scalar(Scalar self, Tensor exponent) -> Tensor
  use_c10_dispatcher: full
  dispatch:
    CPU, CUDA: pow

- func: normal_(Tensor(a!) self, float mean=0, float std=1, *, Generator? generator=None) -> Tensor(a!)
  variants: method

- func: normal.Tensor_float_out(Tensor mean, float std=1, *, Generator? generator=None, Tensor(a!) out) -> Tensor(a!)

- func: normal.Tensor_float(Tensor mean, float std=1, *, Generator? generator=None) -> Tensor

- func: normal.float_Tensor_out(float mean, Tensor std, *, Generator? generator=None, Tensor(a!) out) -> Tensor(a!)

- func: normal.float_Tensor(float mean, Tensor std, *, Generator? generator=None) -> Tensor

- func: normal.Tensor_Tensor_out(Tensor mean, Tensor std, *, Generator? generator=None, Tensor(a!) out) -> Tensor(a!)

- func: normal.Tensor_Tensor(Tensor mean, Tensor std, *, Generator? generator=None) -> Tensor

- func: normal.float_float(float mean, float std, int[] size, *, Generator? generator=None, ScalarType? dtype=None, Layout? layout=None, Device? device=None, bool? pin_memory=None) -> Tensor

- func: normal.float_float_out(float mean, float std, int[] size, *, Generator? generator=None, Tensor(a!) out) -> Tensor(a!)

- func: alias(Tensor(a) self) -> Tensor(a)
  use_c10_dispatcher: full
  variants: method, function

- func: _addr(Tensor self, Tensor vec1, Tensor vec2, *, Scalar beta=1, Scalar alpha=1) -> Tensor
  use_c10_dispatcher: full
  dispatch:
    CPU: legacy::cpu::_th_addr
    CUDA: addr_cuda

- func: _addr_(Tensor(a!) self, Tensor vec1, Tensor vec2, *, Scalar beta=1, Scalar alpha=1) -> Tensor(a!)
  dispatch:
    CPU: legacy::cpu::_th_addr_
    CUDA: addr__cuda

- func: _addr.out(Tensor self, Tensor vec1, Tensor vec2, *, Scalar beta=1, Scalar alpha=1, Tensor(a!) out) -> Tensor(a!)
  dispatch:
    CPU: legacy::cpu::_th_addr_out
    CUDA: addr_out_cuda

- func: _index_copy_(Tensor(a!) self, int dim, Tensor index, Tensor source) -> Tensor(a!)
  dispatch:
    CPU: legacy::cpu::_th_index_copy_
    CUDA: legacy::cuda::_th_index_copy_

- func: _cumsum(Tensor self, int dim) -> Tensor
  use_c10_dispatcher: full
  dispatch:
    CPU: _cumsum_cpu
    CUDA: _cumsum_cuda

- func: _cumsum.out(Tensor self, int dim, *, Tensor(a!) out) -> Tensor(a!)
  dispatch:
    CPU: _cumsum_out_cpu
    CUDA: _cumsum_out_cuda

- func: _cumprod(Tensor self, int dim) -> Tensor
  use_c10_dispatcher: full
  dispatch:
    CPU: _cumprod_cpu
    CUDA: _cumprod_cuda

- func: _cumprod.out(Tensor self, int dim, *, Tensor(a!) out) -> Tensor(a!)
  dispatch:
    CPU: _cumprod_out_cpu
    CUDA: _cumprod_out_cuda

- func: _var(Tensor self, bool unbiased=True) -> Tensor
  use_c10_dispatcher: full
  dispatch:
    CPU: legacy::cpu::_th_var
    CUDA: legacy::cuda::_th_var

- func: _std(Tensor self, bool unbiased=True) -> Tensor
  use_c10_dispatcher: full
  dispatch:
    CPU: legacy::cpu::_th_std
    CUDA: legacy::cuda::_th_std

- func: _amp_non_finite_check_and_unscale_(Tensor(a!) self, Tensor(b!) found_inf, Tensor inv_scale) -> ()
  variants: function
  dispatch:
    CUDA: _amp_non_finite_check_and_unscale_cuda_

- func: _amp_update_scale(Tensor(a!) growth_tracker, Tensor current_scale, Tensor found_inf, float scale_growth_factor, float scale_backoff_factor, int growth_interval) -> Tensor
  variants: function
  dispatch:
    CUDA: _amp_update_scale_cuda

- func: _cat(Tensor[] tensors, int dim=0) -> Tensor
  use_c10_dispatcher: full
  dispatch:
    CPU: _cat_cpu
    CUDA: cat_cuda
<<<<<<< HEAD
    QuantizedCPU: quantized_cat
    Vulkan: vulkan_cat
=======
    QuantizedCPU: cat_quantized_cpu
>>>>>>> b994e487

- func: _cat.out(Tensor[] tensors, int dim=0, *, Tensor(a!) out) -> Tensor(a!)
  dispatch:
    CPU: _cat_out_cpu
    CUDA: cat_out_cuda
    QuantizedCPU: cat_out_quantized_cpu

- func: _mode(Tensor self, int dim=-1, bool keepdim=False) -> (Tensor, Tensor)
  use_c10_dispatcher: full
  dispatch:
    CPU: legacy::cpu::_th_mode
    CUDA: legacy::cuda::_th_mode

- func: _mode.values(Tensor self, int dim=-1, bool keepdim=False, *, Tensor(a!) values, Tensor(b!) indices) -> (Tensor(a!), Tensor(b!))
  dispatch:
    CPU: legacy::cpu::_th_mode_out
    CUDA: legacy::cuda::_th_mode_out

- func: bucketize.Tensor(Tensor self, Tensor boundaries, *, bool out_int32=False, bool right=False) -> Tensor
  use_c10_dispatcher: full
  dispatch:
    CPU: bucketize_cpu
    CUDA: bucketize_cuda

- func: bucketize.Tensor_out(Tensor self, Tensor boundaries, *, bool out_int32=False, bool right=False, Tensor(a!) out) -> Tensor(a!)
  dispatch:
    CPU: bucketize_out_cpu
    CUDA: bucketize_out_cuda

- func: bucketize.Scalar(Scalar self, Tensor boundaries, *, bool out_int32=False, bool right=False) -> Tensor
  use_c10_dispatcher: full
  dispatch:
    CPU: bucketize_cpu
    CUDA: bucketize_cuda

- func: searchsorted.Tensor(Tensor sorted_sequence, Tensor self, *, bool out_int32=False, bool right=False) -> Tensor
  use_c10_dispatcher: full
  dispatch:
    CPU: searchsorted_cpu
    CUDA: searchsorted_cuda

- func: searchsorted.Tensor_out(Tensor sorted_sequence, Tensor self, *, bool out_int32=False, bool right=False, Tensor(a!) out) -> Tensor(a!)
  dispatch:
    CPU: searchsorted_out_cpu
    CUDA: searchsorted_out_cuda

- func: searchsorted.Scalar(Tensor sorted_sequence, Scalar self, *, bool out_int32=False, bool right=False) -> Tensor
  use_c10_dispatcher: full
  dispatch:
    CPU: searchsorted_cpu
    CUDA: searchsorted_cuda

## NN wrappers

- func: mse_loss.out(Tensor self, Tensor target, int reduction=Mean, *, Tensor(a!) out) -> Tensor(a!)
  python_module: nn

- func: mse_loss(Tensor self, Tensor target, int reduction=Mean) -> Tensor
  use_c10_dispatcher: full
  python_module: nn

- func: mse_loss_backward.grad_input(Tensor grad_output, Tensor self, Tensor target, int reduction, *, Tensor(a!) grad_input) -> Tensor(a!)
  python_module: nn
  dispatch:
    CPU, CUDA: mse_loss_backward_out

- func: mse_loss_backward(Tensor grad_output, Tensor self, Tensor target, int reduction) -> Tensor
  use_c10_dispatcher: full
  python_module: nn
  dispatch:
    CPU, CUDA: mse_loss_backward

- func: l1_loss.out(Tensor self, Tensor target, int reduction=Mean, *, Tensor(a!) out) -> Tensor(a!)
  python_module: nn

- func: l1_loss(Tensor self, Tensor target, int reduction=Mean) -> Tensor
  use_c10_dispatcher: full
  python_module: nn

- func: l1_loss_backward.grad_input(Tensor grad_output, Tensor self, Tensor target, int reduction, *, Tensor(a!) grad_input) -> Tensor(a!)
  python_module: nn
  dispatch:
    CPU, CUDA: l1_loss_backward_out

- func: l1_loss_backward(Tensor grad_output, Tensor self, Tensor target, int reduction) -> Tensor
  use_c10_dispatcher: full
  python_module: nn

- func: multi_margin_loss.out(Tensor self, Tensor target, Scalar p=1, Scalar margin=1, Tensor? weight=None, int reduction=Mean, *, Tensor(a!) out) -> Tensor(a!)
  python_module: nn
  dispatch:
    CPU: multi_margin_loss_cpu_out
    CUDA: legacy::cuda::_thnn_multi_margin_loss_forward_out

- func: multi_margin_loss(Tensor self, Tensor target, Scalar p=1, Scalar margin=1, Tensor? weight=None, int reduction=Mean) -> Tensor
  python_module: nn
  dispatch:
    CPU: multi_margin_loss_cpu
    CUDA: legacy::cuda::_thnn_multi_margin_loss_forward

- func: multi_margin_loss_backward.grad_input(Tensor grad_output, Tensor self, Tensor target, Scalar p, Scalar margin, Tensor? weight=None, int reduction=Mean, *, Tensor(a!) grad_input) -> Tensor(a!)
  python_module: nn
  dispatch:
    CPU: multi_margin_loss_cpu_backward_out
    CUDA: legacy::cuda::_thnn_multi_margin_loss_backward_out

- func: multi_margin_loss_backward(Tensor grad_output, Tensor self, Tensor target, Scalar p, Scalar margin, Tensor? weight=None, int reduction=Mean) -> Tensor
  python_module: nn
  dispatch:
    CPU: multi_margin_loss_cpu_backward
    CUDA: legacy::cuda::_thnn_multi_margin_loss_backward

- func: multilabel_margin_loss.out(Tensor self, Tensor target, int reduction=Mean, *, Tensor(a!) out) -> Tensor(a!)
  python_module: nn

- func: multilabel_margin_loss(Tensor self, Tensor target, int reduction=Mean) -> Tensor
  use_c10_dispatcher: full
  python_module: nn

- func: multilabel_margin_loss_forward.output(Tensor self, Tensor target, int reduction, *, Tensor(a!) output, Tensor(b!) is_target) -> (Tensor(a!), Tensor(b!))
  python_module: nn
  dispatch:
    CPU: multilabel_margin_loss_forward_out_cpu
    CUDA: legacy::cuda::_thnn_multilabel_margin_loss_forward_out

- func: multilabel_margin_loss_forward(Tensor self, Tensor target, int reduction) -> (Tensor output, Tensor is_target)
  use_c10_dispatcher: full
  python_module: nn
  dispatch:
    CPU: multilabel_margin_loss_forward_cpu
    CUDA: legacy::cuda::_thnn_multilabel_margin_loss_forward

- func: multilabel_margin_loss_backward.grad_input(Tensor grad_output, Tensor self, Tensor target, int reduction, Tensor is_target, *, Tensor(a!) grad_input) -> Tensor(a!)
  python_module: nn
  dispatch:
    CPU: multilabel_margin_loss_backward_cpu_out
    CUDA: legacy::cuda::_thnn_multilabel_margin_loss_backward_out

- func: multilabel_margin_loss_backward(Tensor grad_output, Tensor self, Tensor target, int reduction, Tensor is_target) -> Tensor
  use_c10_dispatcher: full
  python_module: nn
  dispatch:
    CPU: multilabel_margin_loss_backward_cpu
    CUDA: legacy::cuda::_thnn_multilabel_margin_loss_backward

- func: nll_loss.out(Tensor self, Tensor target, Tensor? weight=None, int reduction=Mean, int ignore_index=-100, *, Tensor(a!) out) -> Tensor(a!)
  python_module: nn

- func: nll_loss(Tensor self, Tensor target, Tensor? weight=None, int reduction=Mean, int ignore_index=-100) -> Tensor
  python_module: nn

- func: nll_loss_forward.output(Tensor self, Tensor target, Tensor? weight, int reduction, int ignore_index, *, Tensor(a!) output, Tensor(b!) total_weight) -> (Tensor(a!), Tensor(b!))
  python_module: nn
  dispatch:
    CPU: nll_loss_forward_out_cpu
    CUDA: legacy::cuda::_thnn_nll_loss_forward_out

- func: nll_loss_forward(Tensor self, Tensor target, Tensor? weight, int reduction, int ignore_index) -> (Tensor output, Tensor total_weight)
  python_module: nn
  dispatch:
    CPU: nll_loss_forward_cpu
    CUDA: legacy::cuda::_thnn_nll_loss_forward

- func: nll_loss_backward.grad_input(Tensor grad_output, Tensor self, Tensor target, Tensor? weight, int reduction, int ignore_index, Tensor total_weight, *, Tensor(a!) grad_input) -> Tensor(a!)
  python_module: nn
  dispatch:
    CPU: nll_loss_backward_out_cpu
    CUDA: legacy::cuda::_thnn_nll_loss_backward_out

- func: nll_loss_backward(Tensor grad_output, Tensor self, Tensor target, Tensor? weight, int reduction, int ignore_index, Tensor total_weight) -> Tensor
  python_module: nn
  dispatch:
    CPU: nll_loss_backward_cpu
    CUDA: legacy::cuda::_thnn_nll_loss_backward

- func: nll_loss2d.out(Tensor self, Tensor target, Tensor? weight=None, int reduction=Mean, int ignore_index=-100, *, Tensor(a!) out) -> Tensor(a!)
  python_module: nn

- func: nll_loss2d(Tensor self, Tensor target, Tensor? weight=None, int reduction=Mean, int ignore_index=-100) -> Tensor
  python_module: nn

- func: nll_loss2d_forward.output(Tensor self, Tensor target, Tensor? weight, int reduction, int ignore_index, *, Tensor(a!) output, Tensor(b!) total_weight) -> (Tensor(a!), Tensor(b!))
  python_module: nn
  dispatch:
    CPU: nll_loss2d_forward_out_cpu
    CUDA: legacy::cuda::_thnn_nll_loss2d_forward_out

- func: nll_loss2d_forward(Tensor self, Tensor target, Tensor? weight, int reduction, int ignore_index) -> (Tensor output, Tensor total_weight)
  python_module: nn
  dispatch:
    CPU: nll_loss2d_forward_cpu
    CUDA: legacy::cuda::_thnn_nll_loss2d_forward

- func: nll_loss2d_backward.grad_input(Tensor grad_output, Tensor self, Tensor target, Tensor? weight, int reduction, int ignore_index, Tensor total_weight, *, Tensor(a!) grad_input) -> Tensor(a!)
  python_module: nn
  dispatch:
    CPU: nll_loss2d_backward_out_cpu
    CUDA: legacy::cuda::_thnn_nll_loss2d_backward_out

- func: nll_loss2d_backward(Tensor grad_output, Tensor self, Tensor target, Tensor? weight, int reduction, int ignore_index, Tensor total_weight) -> Tensor
  python_module: nn
  dispatch:
    CPU: nll_loss2d_backward_cpu
    CUDA: legacy::cuda::_thnn_nll_loss2d_backward

- func: smooth_l1_loss.out(Tensor self, Tensor target, int reduction=Mean, *, Tensor(a!) out) -> Tensor(a!)
  python_module: nn
  dispatch:
    CPU: smooth_l1_loss_out
    CUDA: smooth_l1_loss_out

- func: smooth_l1_loss(Tensor self, Tensor target, int reduction=Mean) -> Tensor
  use_c10_dispatcher: full
  python_module: nn

- func: smooth_l1_loss_backward.grad_input(Tensor grad_output, Tensor self, Tensor target, int reduction, *, Tensor(a!) grad_input) -> Tensor(a!)
  python_module: nn
  dispatch:
    CPU: smooth_l1_loss_backward_out
    CUDA: smooth_l1_loss_backward_out

- func: smooth_l1_loss_backward(Tensor grad_output, Tensor self, Tensor target, int reduction) -> Tensor
  use_c10_dispatcher: full
  python_module: nn

- func: soft_margin_loss.out(Tensor self, Tensor target, int reduction=Mean, *, Tensor(a!) out) -> Tensor(a!)
  python_module: nn

- func: soft_margin_loss(Tensor self, Tensor target, int reduction=Mean) -> Tensor
  use_c10_dispatcher: full
  python_module: nn

- func: soft_margin_loss_backward.grad_input(Tensor grad_output, Tensor self, Tensor target, int reduction, *, Tensor(a!) grad_input) -> Tensor(a!)
  python_module: nn

- func: soft_margin_loss_backward(Tensor grad_output, Tensor self, Tensor target, int reduction) -> Tensor
  use_c10_dispatcher: full
  python_module: nn

- func: elu.out(Tensor self, Scalar alpha=1, Scalar scale=1, Scalar input_scale=1, *, Tensor(a!) out) -> Tensor(a!)
  python_module: nn

- func: elu(Tensor self, Scalar alpha=1, Scalar scale=1, Scalar input_scale=1) -> Tensor
  use_c10_dispatcher: full
  python_module: nn

- func: elu_backward.grad_input(Tensor grad_output, Scalar alpha, Scalar scale, Scalar input_scale, Tensor output, *, Tensor(a!) grad_input) -> Tensor(a!)
  python_module: nn
  dispatch:
    CPU, CUDA: elu_backward_out

- func: elu_backward(Tensor grad_output, Scalar alpha, Scalar scale, Scalar input_scale, Tensor output) -> Tensor
  use_c10_dispatcher: full
  python_module: nn

- func: elu_(Tensor(a!) self, Scalar alpha=1, Scalar scale=1, Scalar input_scale=1) -> Tensor(a!)
  python_module: nn

- func: glu.out(Tensor self, int dim=-1, *, Tensor(a!) out) -> Tensor(a!)
  python_module: nn
  dispatch:
    CPU: glu_out
    CUDA: legacy::cuda::_thnn_glu_forward_out

- func: glu(Tensor self, int dim=-1) -> Tensor
  use_c10_dispatcher: full
  python_module: nn
  dispatch:
    CPU: glu
    CUDA: legacy::cuda::_thnn_glu_forward

- func: glu_backward.grad_input(Tensor grad_output, Tensor self, int dim, *, Tensor(a!) grad_input) -> Tensor(a!)
  python_module: nn
  dispatch:
    CPU: glu_backward_out
    CUDA: legacy::cuda::_thnn_glu_backward_out

- func: glu_backward(Tensor grad_output, Tensor self, int dim) -> Tensor
  use_c10_dispatcher: full
  python_module: nn
  dispatch:
    CPU: glu_backward
    CUDA: legacy::cuda::_thnn_glu_backward

- func: hardsigmoid.out(Tensor self, *, Tensor(a!) out) -> Tensor(a!)
  python_module: nn

- func: hardsigmoid(Tensor self) -> Tensor
  use_c10_dispatcher: full
  python_module: nn
  dispatch:
    CPU, CUDA: hardsigmoid
    QuantizedCPU: hardsigmoid_quantized_cpu

- func: hardsigmoid_(Tensor(a!) self) -> Tensor(a!)
  python_module: nn

- func: hardsigmoid_backward(Tensor grad_output, Tensor self) -> Tensor
  use_c10_dispatcher: full
  python_module: nn
  dispatch:
    CPU, CUDA: hardsigmoid_backward

- func: hardtanh.out(Tensor self, Scalar min_val=-1, Scalar max_val=1, *, Tensor(a!) out) -> Tensor(a!)
  python_module: nn
  dispatch:
    CPU, CUDA: hardtanh_out
    QuantizedCPU: hardtanh_out_quantized_cpu

- func: hardtanh(Tensor self, Scalar min_val=-1, Scalar max_val=1) -> Tensor
  use_c10_dispatcher: full
  python_module: nn
  dispatch:
    CPU, CUDA: hardtanh
    QuantizedCPU: hardtanh_quantized_cpu

- func: hardtanh_backward.grad_input(Tensor grad_output, Tensor self, Scalar min_val, Scalar max_val, *, Tensor(a!) grad_input) -> Tensor(a!)
  python_module: nn
  dispatch:
    CPU, CUDA: hardtanh_backward_out

- func: hardtanh_backward(Tensor grad_output, Tensor self, Scalar min_val, Scalar max_val) -> Tensor
  use_c10_dispatcher: full
  python_module: nn

- func: hardtanh_(Tensor(a!) self, Scalar min_val=-1, Scalar max_val=1) -> Tensor(a!)
  python_module: nn
  dispatch:
    CPU, CUDA: hardtanh_
    QuantizedCPU: hardtanh_quantized_cpu_
    Vulkan: vulkan_hardtanh_

- func: hardswish.out(Tensor self, *, Tensor(a!) out) -> Tensor(a!)
  python_module: nn

- func: hardswish(Tensor self) -> Tensor
  use_c10_dispatcher: full
  python_module: nn

- func: hardswish_(Tensor(a!) self) -> Tensor(a!)
  python_module: nn

- func: hardswish_backward(Tensor grad_output, Tensor self) -> Tensor
  use_c10_dispatcher: full
  python_module: nn
  dispatch:
    CPU, CUDA: hardswish_backward

- func: leaky_relu.out(Tensor self, Scalar negative_slope=0.01, *, Tensor(a!) out) -> Tensor(a!)
  python_module: nn
  dispatch:
    CPU, CUDA: leaky_relu_out
    QuantizedCPU: leaky_relu_out_quantized_cpu

- func: leaky_relu(Tensor self, Scalar negative_slope=0.01) -> Tensor
  use_c10_dispatcher: full
  python_module: nn
  dispatch:
    CPU, CUDA: leaky_relu
    QuantizedCPU: heaky_relu_quantized_cpu

- func: leaky_relu_backward(Tensor grad_output, Tensor self, Scalar negative_slope, bool self_is_result) -> Tensor
  use_c10_dispatcher: full
  python_module: nn

- func: leaky_relu_(Tensor(a!) self, Scalar negative_slope=0.01) -> Tensor(a!)
  python_module: nn
  dispatch:
    CPU, CUDA: leaky_relu_
    QuantizedCPU: leaky_relu_quantized_cpu_

- func: log_sigmoid.out(Tensor self, *, Tensor(a!) out) -> Tensor(a!)
  python_module: nn

- func: log_sigmoid(Tensor self) -> Tensor
  use_c10_dispatcher: full
  python_module: nn

- func: log_sigmoid_forward.output(Tensor self, *, Tensor(a!) output, Tensor(b!) buffer) -> (Tensor(a!), Tensor(b!))
  python_module: nn
  dispatch:
    CPU: log_sigmoid_forward_out_cpu
    CUDA: legacy::cuda::_thnn_log_sigmoid_forward_out

- func: log_sigmoid_forward(Tensor self) -> (Tensor output, Tensor buffer)
  use_c10_dispatcher: full
  python_module: nn
  dispatch:
    CPU: log_sigmoid_forward_cpu
    CUDA: legacy::cuda::_thnn_log_sigmoid_forward

- func: log_sigmoid_backward.grad_input(Tensor grad_output, Tensor self, Tensor buffer, *, Tensor(a!) grad_input) -> Tensor(a!)
  python_module: nn
  dispatch:
    CPU: log_sigmoid_backward_out_cpu
    CUDA: legacy::cuda::_thnn_log_sigmoid_backward_out

- func: log_sigmoid_backward(Tensor grad_output, Tensor self, Tensor buffer) -> Tensor
  use_c10_dispatcher: full
  python_module: nn
  dispatch:
    CPU: log_sigmoid_backward_cpu
    CUDA: legacy::cuda::_thnn_log_sigmoid_backward

- func: rrelu_with_noise.out(Tensor self, Tensor noise, Scalar lower=0.125, Scalar upper=0.3333333333333333, bool training=False, Generator? generator=None, *, Tensor(a!) out) -> Tensor(a!)
  python_module: nn
  dispatch:
    CPU: rrelu_with_noise_out_cpu
    CUDA: legacy::cuda::_thnn_rrelu_with_noise_forward_out

- func: rrelu_with_noise(Tensor self, Tensor noise, Scalar lower=0.125, Scalar upper=0.3333333333333333, bool training=False, Generator? generator=None) -> Tensor
  python_module: nn
  dispatch:
    CPU: rrelu_with_noise_cpu
    CUDA: legacy::cuda::_thnn_rrelu_with_noise_forward

- func: rrelu_with_noise_backward(Tensor grad_output, Tensor self, Tensor noise, Scalar lower, Scalar upper, bool training, bool self_is_result) -> Tensor
  use_c10_dispatcher: full
  python_module: nn

- func: rrelu_with_noise_(Tensor(a!) self, Tensor noise, Scalar lower=0.125, Scalar upper=0.3333333333333333, bool training=False, Generator? generator=None) -> Tensor(a!)
  python_module: nn
  dispatch:
    CPU: rrelu_with_noise_cpu_
    CUDA: legacy::cuda::_thnn_rrelu_with_noise_forward_

- func: softplus.out(Tensor self, Scalar beta=1, Scalar threshold=20, *, Tensor(a!) out) -> Tensor(a!)
  python_module: nn

- func: softplus(Tensor self, Scalar beta=1, Scalar threshold=20) -> Tensor
  use_c10_dispatcher: full
  python_module: nn

- func: softplus_backward.grad_input(Tensor grad_output, Tensor self, Scalar beta, Scalar threshold, Tensor output, *, Tensor(a!) grad_input) -> Tensor(a!)
  python_module: nn
  dispatch:
    CPU, CUDA: softplus_backward_out

- func: softplus_backward(Tensor grad_output, Tensor self, Scalar beta, Scalar threshold, Tensor output) -> Tensor
  use_c10_dispatcher: full
  python_module: nn

- func: softshrink.out(Tensor self, Scalar lambd=0.5, *, Tensor(a!) out) -> Tensor(a!)
  python_module: nn

- func: softshrink(Tensor self, Scalar lambd=0.5) -> Tensor
  use_c10_dispatcher: full
  python_module: nn

- func: softshrink_backward.grad_input(Tensor grad_output, Tensor self, Scalar lambd, *, Tensor(a!) grad_input) -> Tensor(a!)
  python_module: nn
  dispatch:
    CPU, CUDA: softshrink_backward_out

- func: softshrink_backward(Tensor grad_output, Tensor self, Scalar lambd) -> Tensor
  use_c10_dispatcher: full
  python_module: nn

- func: adaptive_avg_pool2d.out(Tensor self, int[2] output_size, *, Tensor(a!) out) -> Tensor(a!)
  python_module: nn
  dispatch:
    CPU, CUDA: adaptive_avg_pool2d_out_cpu
    MkldnnCPU: mkldnn_adaptive_avg_pool2d_out

- func: adaptive_avg_pool2d(Tensor self, int[2] output_size) -> Tensor
  use_c10_dispatcher: full
  python_module: nn

- func: mkldnn_adaptive_avg_pool2d(Tensor self, int[2] output_size) -> Tensor
  use_c10_dispatcher: full
  dispatch:
    MkldnnCPU: mkldnn_adaptive_avg_pool2d

- func: _adaptive_avg_pool2d(Tensor self, int[2] output_size) -> Tensor
  use_c10_dispatcher: full
  dispatch:
    CPU: adaptive_avg_pool2d_cpu
    CUDA: adaptive_avg_pool2d_cuda
    QuantizedCPU: adaptive_avg_pool2d_quantized_cpu

- func: _adaptive_avg_pool2d_backward(Tensor grad_output, Tensor self) -> Tensor
  use_c10_dispatcher: full
  python_module: nn
  dispatch:
    CPU: adaptive_avg_pool2d_backward_cpu
    CUDA: adaptive_avg_pool2d_backward_cuda

- func: adaptive_avg_pool3d.out(Tensor self, int[3] output_size, *, Tensor(a!) out) -> Tensor(a!)
  python_module: nn
  dispatch:
    CPU: adaptive_avg_pool3d_out_cpu
    CUDA: adaptive_avg_pool3d_out_cuda
    QuantizedCPU: adaptive_avg_pool3d_out_quantized_cpu

- func: adaptive_avg_pool3d(Tensor self, int[3] output_size) -> Tensor
  use_c10_dispatcher: full
  python_module: nn
  dispatch:
    CPU: adaptive_avg_pool3d_cpu
    CUDA: adaptive_avg_pool3d_cuda
    QuantizedCPU: adaptive_avg_pool3d_quantized_cpu

- func: adaptive_avg_pool3d_backward.grad_input(Tensor grad_output, Tensor self, *, Tensor(a!) grad_input) -> Tensor(a!)
  python_module: nn
  dispatch:
    CPU: adaptive_avg_pool3d_backward_out_cpu
    CUDA: adaptive_avg_pool3d_backward_out_cuda

- func: adaptive_avg_pool3d_backward(Tensor grad_output, Tensor self) -> Tensor
  use_c10_dispatcher: full
  python_module: nn
  dispatch:
    CPU: adaptive_avg_pool3d_backward_cpu
    CUDA: adaptive_avg_pool3d_backward_cuda

# Return: (Tensor output, Tensor indices)
- func: adaptive_max_pool2d.out(Tensor self, int[2] output_size, *, Tensor(a!) out, Tensor(b!) indices) -> (Tensor(a!), Tensor(b!))
  python_module: nn
  dispatch:
    CPU: adaptive_max_pool2d_out_cpu
    CUDA: adaptive_max_pool2d_out_cuda

# Return: (Tensor output, Tensor indices)
- func: adaptive_max_pool2d(Tensor self, int[2] output_size) -> (Tensor, Tensor)
  use_c10_dispatcher: full
  python_module: nn
  dispatch:
    CPU: adaptive_max_pool2d_cpu
    CUDA: adaptive_max_pool2d_cuda

- func: adaptive_max_pool2d_backward.grad_input(Tensor grad_output, Tensor self, Tensor indices, *, Tensor(a!) grad_input) -> Tensor(a!)
  python_module: nn
  dispatch:
    CPU: adaptive_max_pool2d_backward_out_cpu
    CUDA: adaptive_max_pool2d_backward_out_cuda

- func: adaptive_max_pool2d_backward(Tensor grad_output, Tensor self, Tensor indices) -> Tensor
  use_c10_dispatcher: full
  python_module: nn
  dispatch:
    CPU: adaptive_max_pool2d_backward_cpu
    CUDA: adaptive_max_pool2d_backward_cuda

# Return: (Tensor output, Tensor indices)
- func: adaptive_max_pool3d.out(Tensor self, int[3] output_size, *, Tensor(a!) out, Tensor(b!) indices) -> (Tensor(a!), Tensor(b!))
  python_module: nn
  dispatch:
    CPU: adaptive_max_pool3d_out_cpu
    CUDA: adaptive_max_pool3d_out_cuda

# Return: (Tensor output, Tensor indices)
- func: adaptive_max_pool3d(Tensor self, int[3] output_size) -> (Tensor, Tensor)
  use_c10_dispatcher: full
  python_module: nn
  dispatch:
    CPU: adaptive_max_pool3d_cpu
    CUDA: adaptive_max_pool3d_cuda

- func: adaptive_max_pool3d_backward.grad_input(Tensor grad_output, Tensor self, Tensor indices, *, Tensor(a!) grad_input) -> Tensor(a!)
  python_module: nn
  dispatch:
    CPU: adaptive_max_pool3d_backward_out_cpu
    CUDA: adaptive_max_pool3d_backward_out_cuda

- func: adaptive_max_pool3d_backward(Tensor grad_output, Tensor self, Tensor indices) -> Tensor
  use_c10_dispatcher: full
  python_module: nn
  dispatch:
    CPU: adaptive_max_pool3d_backward_cpu
    CUDA: adaptive_max_pool3d_backward_cuda

- func: avg_pool2d.out(Tensor self, int[2] kernel_size, int[2] stride=[], int[2] padding=0, bool ceil_mode=False, bool count_include_pad=True, int? divisor_override=None, *, Tensor(a!) out) -> Tensor(a!)
  python_module: nn
  dispatch:
    CPU: avg_pool2d_out_cpu
    CUDA: avg_pool2d_out_cuda
    MkldnnCPU: mkldnn_avg_pool2d_out

- func: avg_pool2d(Tensor self, int[2] kernel_size, int[2] stride=[], int[2] padding=0, bool ceil_mode=False, bool count_include_pad=True, int? divisor_override=None) -> Tensor
  use_c10_dispatcher: full
  python_module: nn
  dispatch:
    CPU: avg_pool2d_cpu
    CUDA: avg_pool2d_cuda
    MkldnnCPU: mkldnn_avg_pool2d
    QuantizedCPU: avg_pool2d_quantized_cpu

- func: avg_pool2d_backward.grad_input(Tensor grad_output, Tensor self, int[2] kernel_size, int[2] stride, int[2] padding, bool ceil_mode, bool count_include_pad, int? divisor_override, *, Tensor(a!) grad_input) -> Tensor(a!)
  python_module: nn
  dispatch:
    CPU: avg_pool2d_backward_out_cpu
    CUDA: avg_pool2d_backward_out_cuda

- func: avg_pool2d_backward(Tensor grad_output, Tensor self, int[2] kernel_size, int[2] stride, int[2] padding, bool ceil_mode, bool count_include_pad, int? divisor_override) -> Tensor
  use_c10_dispatcher: full
  python_module: nn
  dispatch:
    CPU: avg_pool2d_backward_cpu
    CUDA: avg_pool2d_backward_cuda

- func: avg_pool3d.out(Tensor self, int[3] kernel_size, int[3] stride=[], int[3] padding=0, bool ceil_mode=False, bool count_include_pad=True, int? divisor_override=None, *, Tensor(a!) out) -> Tensor(a!)
  python_module: nn
  dispatch:
    CPU: avg_pool3d_out_cpu
    CUDA: avg_pool3d_out_cuda
    MkldnnCPU: mkldnn_avg_pool3d_out

- func: avg_pool3d(Tensor self, int[3] kernel_size, int[3] stride=[], int[3] padding=0, bool ceil_mode=False, bool count_include_pad=True, int? divisor_override=None) -> Tensor
  use_c10_dispatcher: full
  python_module: nn
  dispatch:
    CPU: avg_pool3d_cpu
    CUDA: avg_pool3d_cuda
    MkldnnCPU: mkldnn_avg_pool3d
    QuantizedCPU: avg_pool3d_quantized_cpu

- func: avg_pool3d_backward.grad_input(Tensor grad_output, Tensor self, int[3] kernel_size, int[3] stride, int[3] padding, bool ceil_mode, bool count_include_pad, int? divisor_override, *, Tensor(a!) grad_input) -> Tensor(a!)
  python_module: nn
  dispatch:
    CPU: avg_pool3d_backward_out_cpu
    CUDA: avg_pool3d_backward_out_cuda

- func: avg_pool3d_backward(Tensor grad_output, Tensor self, int[3] kernel_size, int[3] stride, int[3] padding, bool ceil_mode, bool count_include_pad, int? divisor_override) -> Tensor
  use_c10_dispatcher: full
  python_module: nn
  dispatch:
    CPU: avg_pool3d_backward_cpu
    CUDA: avg_pool3d_backward_cuda

# Return: (Tensor output, Tensor indices)
- func: fractional_max_pool2d.output(Tensor self, int[2] kernel_size, int[2] output_size, Tensor random_samples, *, Tensor(a!) output, Tensor(b!) indices) -> (Tensor(a!), Tensor(b!))
  python_module: nn
  dispatch:
    CPU: fractional_max_pool2d_out_cpu
    CUDA: fractional_max_pool2d_out_cuda

# Return: (Tensor output, Tensor indices)
- func: fractional_max_pool2d(Tensor self, int[2] kernel_size, int[2] output_size, Tensor random_samples) -> (Tensor, Tensor)
  use_c10_dispatcher: full
  python_module: nn
  dispatch:
    CPU: fractional_max_pool2d_cpu
    CUDA: fractional_max_pool2d_cuda

- func: fractional_max_pool2d_backward.grad_input(Tensor grad_output, Tensor self, int[2] kernel_size, int[2] output_size, Tensor indices, *, Tensor(a!) grad_input) -> Tensor(a!)
  python_module: nn
  dispatch:
    CPU: fractional_max_pool2d_backward_out_cpu
    CUDA: fractional_max_pool2d_backward_out_cuda

- func: fractional_max_pool2d_backward(Tensor grad_output, Tensor self, int[2] kernel_size, int[2] output_size, Tensor indices) -> Tensor
  use_c10_dispatcher: full
  python_module: nn
  dispatch:
    CPU: fractional_max_pool2d_backward_cpu
    CUDA: fractional_max_pool2d_backward_cuda

# Return: (Tensor output, Tensor indices)
- func: fractional_max_pool3d.output(Tensor self, int[3] kernel_size, int[3] output_size, Tensor random_samples, *, Tensor(a!) output, Tensor(b!) indices) -> (Tensor(a!), Tensor(b!))
  python_module: nn
  dispatch:
    CPU: fractional_max_pool3d_out_cpu
    CUDA: fractional_max_pool3d_out_cuda

# Return: (Tensor output, Tensor indices)
- func: fractional_max_pool3d(Tensor self, int[3] kernel_size, int[3] output_size, Tensor random_samples) -> (Tensor, Tensor)
  use_c10_dispatcher: full
  python_module: nn
  dispatch:
    CPU: fractional_max_pool3d_cpu
    CUDA: fractional_max_pool3d_cuda

- func: fractional_max_pool3d_backward.grad_input(Tensor grad_output, Tensor self, int[3] kernel_size, int[3] output_size, Tensor indices, *, Tensor(a!) grad_input) -> Tensor(a!)
  python_module: nn
  dispatch:
    CPU: fractional_max_pool3d_backward_out_cpu
    CUDA: fractional_max_pool3d_backward_out_cuda

- func: fractional_max_pool3d_backward(Tensor grad_output, Tensor self, int[3] kernel_size, int[3] output_size, Tensor indices) -> Tensor
  use_c10_dispatcher: full
  python_module: nn
  dispatch:
    CPU: fractional_max_pool3d_backward_cpu
    CUDA: fractional_max_pool3d_backward_cuda

# Return: (Tensor output, Tensor indices)
- func: max_pool2d_with_indices.out(Tensor self, int[2] kernel_size, int[2] stride=[], int[2] padding=0, int[2] dilation=1, bool ceil_mode=False, *, Tensor(a!) out, Tensor(b!) indices) -> (Tensor(a!), Tensor(b!))
  python_module: nn
  dispatch:
    CPU: max_pool2d_with_indices_out_cpu
    CUDA: max_pool2d_with_indices_out_cuda

# Return: (Tensor output, Tensor indices)
- func: max_pool2d_with_indices(Tensor self, int[2] kernel_size, int[2] stride=[], int[2] padding=0, int[2] dilation=1, bool ceil_mode=False) -> (Tensor, Tensor)
  use_c10_dispatcher: full
  python_module: nn
  dispatch:
    CPU: max_pool2d_with_indices_cpu
    CUDA: max_pool2d_with_indices_cuda

- func: max_pool2d_with_indices_backward.grad_input(Tensor grad_output, Tensor self, int[2] kernel_size, int[2] stride, int[2] padding, int[2] dilation, bool ceil_mode, Tensor indices, *, Tensor(a!) grad_input) -> Tensor(a!)
  python_module: nn
  dispatch:
    CPU: max_pool2d_with_indices_backward_out_cpu
    CUDA: max_pool2d_with_indices_backward_out_cuda

- func: max_pool2d_with_indices_backward(Tensor grad_output, Tensor self, int[2] kernel_size, int[2] stride, int[2] padding, int[2] dilation, bool ceil_mode, Tensor indices) -> Tensor
  use_c10_dispatcher: full
  python_module: nn
  dispatch:
    CPU: max_pool2d_with_indices_backward_cpu
    CUDA: max_pool2d_with_indices_backward_cuda

# Return: (Tensor output, Tensor indices)
- func: max_pool3d_with_indices.out(Tensor self, int[3] kernel_size, int[3] stride=[], int[3] padding=0, int[3] dilation=1, bool ceil_mode=False, *, Tensor(a!) out, Tensor(b!) indices) -> (Tensor(a!), Tensor(b!))
  python_module: nn
  dispatch:
    CPU: max_pool3d_with_indices_out_cpu
    CUDA: max_pool3d_with_indices_out_cuda

# Return: (Tensor output, Tensor indices)
- func: max_pool3d_with_indices(Tensor self, int[3] kernel_size, int[3] stride=[], int[3] padding=0, int[3] dilation=1, bool ceil_mode=False) -> (Tensor, Tensor)
  use_c10_dispatcher: full
  python_module: nn
  dispatch:
    CPU: max_pool3d_with_indices_cpu
    CUDA: max_pool3d_with_indices_cuda

- func: max_pool3d_with_indices_backward.grad_input(Tensor grad_output, Tensor self, int[3] kernel_size, int[3] stride, int[3] padding, int[3] dilation, bool ceil_mode, Tensor indices, *, Tensor(a!) grad_input) -> Tensor(a!)
  python_module: nn
  dispatch:
    CPU: max_pool3d_with_indices_backward_out_cpu
    CUDA: max_pool3d_with_indices_backward_out_cuda

- func: max_pool3d_with_indices_backward(Tensor grad_output, Tensor self, int[3] kernel_size, int[3] stride, int[3] padding, int[3] dilation, bool ceil_mode, Tensor indices) -> Tensor
  use_c10_dispatcher: full
  python_module: nn
  dispatch:
    CPU: max_pool3d_with_indices_backward_cpu
    CUDA: max_pool3d_with_indices_backward_cuda

- func: max_unpool2d.out(Tensor self, Tensor indices, int[2] output_size, *, Tensor(a!) out) -> Tensor(a!)
  python_module: nn
  dispatch:
    CPU: max_unpooling2d_forward_out_cpu
    CUDA: max_unpooling2d_forward_out_cuda

- func: max_unpool2d(Tensor self, Tensor indices, int[2] output_size) -> Tensor
  use_c10_dispatcher: full
  python_module: nn
  dispatch:
    CPU: max_unpooling2d_forward_cpu
    CUDA: max_unpooling2d_forward_cuda

- func: max_unpool2d_backward.grad_input(Tensor grad_output, Tensor self, Tensor indices, int[2] output_size, *, Tensor(a!) grad_input) -> Tensor(a!)
  python_module: nn
  dispatch:
    CPU: max_unpooling2d_backward_out_cpu
    CUDA: max_unpooling2d_backward_out_cuda

- func: max_unpool2d_backward(Tensor grad_output, Tensor self, Tensor indices, int[2] output_size) -> Tensor
  use_c10_dispatcher: full
  python_module: nn
  dispatch:
    CPU: max_unpooling2d_backward_cpu
    CUDA: max_unpooling2d_backward_cuda

- func: max_unpool3d.out(Tensor self, Tensor indices, int[3] output_size, int[3] stride, int[3] padding, *, Tensor(a!) out) -> Tensor(a!)
  python_module: nn
  dispatch:
    CPU: max_unpooling3d_forward_out_cpu
    CUDA: max_unpooling3d_forward_out_cuda

- func: max_unpool3d(Tensor self, Tensor indices, int[3] output_size, int[3] stride, int[3] padding) -> Tensor
  use_c10_dispatcher: full
  python_module: nn
  dispatch:
    CPU: max_unpooling3d_forward_cpu
    CUDA: max_unpooling3d_forward_cuda

- func: max_unpool3d_backward.grad_input(Tensor grad_output, Tensor self, Tensor indices, int[3] output_size, int[3] stride, int[3] padding, *, Tensor(a!) grad_input) -> Tensor(a!)
  python_module: nn
  dispatch:
    CPU: max_unpooling3d_backward_out_cpu
    CUDA: max_unpooling3d_backward_out_cuda

- func: max_unpool3d_backward(Tensor grad_output, Tensor self, Tensor indices, int[3] output_size, int[3] stride, int[3] padding) -> Tensor
  use_c10_dispatcher: full
  python_module: nn
  dispatch:
    CPU: max_unpooling3d_backward_cpu
    CUDA: max_unpooling3d_backward_cuda

- func: reflection_pad1d.out(Tensor self, int[2] padding, *, Tensor(a!) out) -> Tensor(a!)
  python_module: nn
  dispatch:
    CPU: reflection_pad1d_out_cpu
    CUDA: reflection_pad1d_out_cuda

- func: reflection_pad1d(Tensor self, int[2] padding) -> Tensor
  use_c10_dispatcher: full
  python_module: nn
  dispatch:
    CPU: reflection_pad1d_cpu
    CUDA: reflection_pad1d_cuda
    QuantizedCPU: reflection_pad1d_cpu

- func: reflection_pad1d_backward.grad_input(Tensor grad_output, Tensor self, int[2] padding, *, Tensor(a!) grad_input) -> Tensor(a!)
  python_module: nn
  dispatch:
    CPU: reflection_pad1d_backward_out_cpu
    CUDA: reflection_pad1d_backward_out_cuda

- func: reflection_pad1d_backward(Tensor grad_output, Tensor self, int[2] padding) -> Tensor
  use_c10_dispatcher: full
  python_module: nn
  dispatch:
    CPU: reflection_pad1d_backward_cpu
    CUDA: reflection_pad1d_backward_cuda

- func: reflection_pad2d.out(Tensor self, int[4] padding, *, Tensor(a!) out) -> Tensor(a!)
  python_module: nn
  dispatch:
    CPU: reflection_pad2d_out_cpu
    CUDA: reflection_pad2d_out_cuda

- func: reflection_pad2d(Tensor self, int[4] padding) -> Tensor
  use_c10_dispatcher: full
  python_module: nn
  dispatch:
    CPU: reflection_pad2d_cpu
    CUDA: reflection_pad2d_cuda

- func: reflection_pad2d_backward.grad_input(Tensor grad_output, Tensor self, int[4] padding, *, Tensor(a!) grad_input) -> Tensor(a!)
  python_module: nn
  dispatch:
    CPU: reflection_pad2d_backward_out_cpu
    CUDA: reflection_pad2d_backward_out_cuda

- func: reflection_pad2d_backward(Tensor grad_output, Tensor self, int[4] padding) -> Tensor
  use_c10_dispatcher: full
  python_module: nn
  dispatch:
    CPU: reflection_pad2d_backward_cpu
    CUDA: reflection_pad2d_backward_cuda

- func: replication_pad1d.out(Tensor self, int[2] padding, *, Tensor(a!) out) -> Tensor(a!)
  python_module: nn
  dispatch:
    CPU: replication_pad1d_out_cpu
    CUDA: replication_pad1d_out_cuda

- func: replication_pad1d(Tensor self, int[2] padding) -> Tensor
  use_c10_dispatcher: full
  python_module: nn
  dispatch:
    CPU: replication_pad1d_cpu
    CUDA: replication_pad1d_cuda

- func: replication_pad1d_backward.grad_input(Tensor grad_output, Tensor self, int[2] padding, *, Tensor(a!) grad_input) -> Tensor(a!)
  python_module: nn
  dispatch:
    CPU: replication_pad1d_backward_out_cpu
    CUDA: replication_pad1d_backward_out_cuda

- func: replication_pad1d_backward(Tensor grad_output, Tensor self, int[2] padding) -> Tensor
  use_c10_dispatcher: full
  python_module: nn
  dispatch:
    CPU: replication_pad1d_backward_cpu
    CUDA: replication_pad1d_backward_cuda

- func: replication_pad2d.out(Tensor self, int[4] padding, *, Tensor(a!) out) -> Tensor(a!)
  python_module: nn
  dispatch:
    CPU: replication_pad2d_out_cpu
    CUDA: replication_pad2d_out_cuda

- func: replication_pad2d(Tensor self, int[4] padding) -> Tensor
  use_c10_dispatcher: full
  python_module: nn
  dispatch:
    CPU: replication_pad2d_cpu
    CUDA: replication_pad2d_cuda

- func: replication_pad2d_backward.grad_input(Tensor grad_output, Tensor self, int[4] padding, *, Tensor(a!) grad_input) -> Tensor(a!)
  python_module: nn
  dispatch:
    CPU: replication_pad2d_backward_out_cpu
    CUDA: replication_pad2d_backward_out_cuda

- func: replication_pad2d_backward(Tensor grad_output, Tensor self, int[4] padding) -> Tensor
  use_c10_dispatcher: full
  python_module: nn
  dispatch:
    CPU: replication_pad2d_backward_cpu
    CUDA: replication_pad2d_backward_cuda

- func: replication_pad3d.out(Tensor self, int[6] padding, *, Tensor(a!) out) -> Tensor(a!)
  python_module: nn
  dispatch:
    CPU: replication_pad3d_out_cpu
    CUDA: replication_pad3d_out_cuda

- func: replication_pad3d(Tensor self, int[6] padding) -> Tensor
  use_c10_dispatcher: full
  python_module: nn
  dispatch:
    CPU: replication_pad3d_cpu
    CUDA: replication_pad3d_cuda

- func: replication_pad3d_backward.grad_input(Tensor grad_output, Tensor self, int[6] padding, *, Tensor(a!) grad_input) -> Tensor(a!)
  python_module: nn
  dispatch:
    CPU: replication_pad3d_backward_out_cpu
    CUDA: replication_pad3d_backward_out_cuda

- func: replication_pad3d_backward(Tensor grad_output, Tensor self, int[6] padding) -> Tensor
  use_c10_dispatcher: full
  python_module: nn
  dispatch:
    CPU: replication_pad3d_backward_cpu
    CUDA: replication_pad3d_backward_cuda

- func: upsample_linear1d.out(Tensor self, int[1] output_size, bool align_corners, float? scales=None, *, Tensor(a!) out) -> Tensor(a!)
  python_module: nn
  dispatch:
    CPU: upsample_linear1d_out_cpu
    CUDA: upsample_linear1d_out_cuda

- func: upsample_linear1d(Tensor self, int[1] output_size, bool align_corners, float? scales=None) -> Tensor
  use_c10_dispatcher: full
  python_module: nn
  dispatch:
    CPU: upsample_linear1d_cpu
    CUDA: upsample_linear1d_cuda

- func: upsample_linear1d_backward.grad_input(Tensor grad_output, int[1] output_size, int[3] input_size, bool align_corners, float? scales=None, *, Tensor(a!) grad_input) -> Tensor(a!)
  python_module: nn
  dispatch:
    CPU: upsample_linear1d_backward_out_cpu
    CUDA: upsample_linear1d_backward_out_cuda

- func: upsample_linear1d_backward(Tensor grad_output, int[1] output_size, int[3] input_size, bool align_corners, float? scales=None) -> Tensor
  use_c10_dispatcher: full
  python_module: nn
  dispatch:
    CPU: upsample_linear1d_backward_cpu
    CUDA: upsample_linear1d_backward_cuda

- func: upsample_bilinear2d.out(Tensor self, int[2] output_size, bool align_corners, float? scales_h=None, float? scales_w=None, *, Tensor(a!) out) -> Tensor(a!)
  python_module: nn
  dispatch:
    CPU: upsample_bilinear2d_out_cpu
    CUDA: upsample_bilinear2d_out_cuda

- func: upsample_bilinear2d(Tensor self, int[2] output_size, bool align_corners, float? scales_h=None, float? scales_w=None) -> Tensor
  use_c10_dispatcher: full
  python_module: nn
  dispatch:
    CPU: upsample_bilinear2d_cpu
    CUDA: upsample_bilinear2d_cuda
    QuantizedCPU: upsample_bilinear2d_quantized_cpu

- func: upsample_bilinear2d_backward.grad_input(Tensor grad_output, int[2] output_size, int[4] input_size, bool align_corners, float? scales_h=None, float? scales_w=None, *, Tensor(a!) grad_input) -> Tensor(a!)
  python_module: nn
  dispatch:
    CPU: upsample_bilinear2d_backward_out_cpu
    CUDA: upsample_bilinear2d_backward_out_cuda

- func: upsample_bilinear2d_backward(Tensor grad_output, int[2] output_size, int[4] input_size, bool align_corners, float? scales_h=None, float? scales_w=None) -> Tensor
  use_c10_dispatcher: full
  python_module: nn
  dispatch:
    CPU: upsample_bilinear2d_backward_cpu
    CUDA: upsample_bilinear2d_backward_cuda

- func: upsample_bicubic2d.out(Tensor self, int[2] output_size, bool align_corners, float? scales_h=None, float? scales_w=None, *, Tensor(a!) out) -> Tensor(a!)
  python_module: nn
  dispatch:
    CPU: upsample_bicubic2d_out_cpu
    CUDA: upsample_bicubic2d_out_cuda

- func: upsample_bicubic2d(Tensor self, int[2] output_size, bool align_corners, float? scales_h=None, float? scales_w=None) -> Tensor
  use_c10_dispatcher: full
  python_module: nn
  dispatch:
    CPU: upsample_bicubic2d_cpu
    CUDA: upsample_bicubic2d_cuda

- func: upsample_bicubic2d_backward.grad_input(Tensor grad_output, int[2] output_size, int[4] input_size, bool align_corners, float? scales_h=None, float? scales_w=None, *, Tensor(a!) grad_input) -> Tensor(a!)
  python_module: nn
  dispatch:
    CPU: upsample_bicubic2d_backward_out_cpu
    CUDA: upsample_bicubic2d_backward_out_cuda

- func: upsample_bicubic2d_backward(Tensor grad_output, int[2] output_size, int[4] input_size, bool align_corners, float? scales_h=None, float? scales_w=None) -> Tensor
  use_c10_dispatcher: full
  python_module: nn
  dispatch:
    CPU: upsample_bicubic2d_backward_cpu
    CUDA: upsample_bicubic2d_backward_cuda

- func: upsample_trilinear3d.out(Tensor self, int[3] output_size, bool align_corners, float? scales_d=None, float? scales_h=None, float? scales_w=None, *, Tensor(a!) out) -> Tensor(a!)
  python_module: nn
  dispatch:
    CPU: upsample_trilinear3d_out_cpu
    CUDA: upsample_trilinear3d_out_cuda

- func: upsample_trilinear3d(Tensor self, int[3] output_size, bool align_corners, float? scales_d=None, float? scales_h=None, float? scales_w=None) -> Tensor
  use_c10_dispatcher: full
  python_module: nn
  dispatch:
    CPU: upsample_trilinear3d_cpu
    CUDA: upsample_trilinear3d_cuda

- func: upsample_trilinear3d_backward.grad_input(Tensor grad_output, int[3] output_size, int[5] input_size, bool align_corners, float? scales_d=None, float? scales_h=None, float? scales_w=None, *, Tensor(a!) grad_input) -> Tensor(a!)
  python_module: nn
  dispatch:
    CPU: upsample_trilinear3d_backward_out_cpu
    CUDA: upsample_trilinear3d_backward_out_cuda

- func: upsample_trilinear3d_backward(Tensor grad_output, int[3] output_size, int[5] input_size, bool align_corners, float? scales_d=None, float? scales_h=None, float? scales_w=None) -> Tensor
  use_c10_dispatcher: full
  python_module: nn
  dispatch:
    CPU: upsample_trilinear3d_backward_cpu
    CUDA: upsample_trilinear3d_backward_cuda

- func: upsample_nearest1d.out(Tensor self, int[1] output_size, float? scales=None, *, Tensor(a!) out) -> Tensor(a!)
  python_module: nn
  dispatch:
    CPU: upsample_nearest1d_out_cpu
    CUDA: upsample_nearest1d_out_cuda

- func: upsample_nearest1d(Tensor self, int[1] output_size, float? scales=None) -> Tensor
  use_c10_dispatcher: full
  python_module: nn
  dispatch:
    CPU: upsample_nearest1d_cpu
    CUDA: upsample_nearest1d_cuda

- func: upsample_nearest1d_backward.grad_input(Tensor grad_output, int[1] output_size, int[3] input_size, float? scales=None, *, Tensor(a!) grad_input) -> Tensor(a!)
  python_module: nn
  dispatch:
    CPU: upsample_nearest1d_backward_out_cpu
    CUDA: upsample_nearest1d_backward_out_cuda

- func: upsample_nearest1d_backward(Tensor grad_output, int[1] output_size, int[3] input_size, float? scales=None) -> Tensor
  use_c10_dispatcher: full
  python_module: nn
  dispatch:
    CPU: upsample_nearest1d_backward_cpu
    CUDA: upsample_nearest1d_backward_cuda

- func: upsample_nearest2d.out(Tensor self, int[2] output_size, float? scales_h=None, float? scales_w=None, *, Tensor(a!) out) -> Tensor(a!)
  python_module: nn
  dispatch:
    CPU: upsample_nearest2d_out_cpu
    CUDA: upsample_nearest2d_out_cuda

- func: upsample_nearest2d(Tensor self, int[2] output_size, float? scales_h=None, float? scales_w=None) -> Tensor
  use_c10_dispatcher: full
  python_module: nn
  dispatch:
    CPU: upsample_nearest2d_cpu
    CUDA: upsample_nearest2d_cuda
    QuantizedCPU: upsample_nearest2d_quantized_cpu
    Vulkan: upsample_nearest2d_vulkan

- func: upsample_nearest2d_backward.grad_input(Tensor grad_output, int[2] output_size, int[4] input_size, float? scales_h=None, float? scales_w=None, *, Tensor(a!) grad_input) -> Tensor(a!)
  python_module: nn
  dispatch:
    CPU: upsample_nearest2d_backward_out_cpu
    CUDA: upsample_nearest2d_backward_out_cuda

- func: upsample_nearest2d_backward(Tensor grad_output, int[2] output_size, int[4] input_size, float? scales_h=None, float? scales_w=None) -> Tensor
  use_c10_dispatcher: full
  python_module: nn
  dispatch:
    CPU: upsample_nearest2d_backward_cpu
    CUDA: upsample_nearest2d_backward_cuda

- func: upsample_nearest3d.out(Tensor self, int[3] output_size, float? scales_d=None, float? scales_h=None, float? scales_w=None, *, Tensor(a!) out) -> Tensor(a!)
  python_module: nn
  dispatch:
    CPU: upsample_nearest3d_out_cpu
    CUDA: upsample_nearest3d_out_cuda

- func: upsample_nearest3d(Tensor self, int[3] output_size, float? scales_d=None, float? scales_h=None, float? scales_w=None) -> Tensor
  use_c10_dispatcher: full
  python_module: nn
  dispatch:
    CPU: upsample_nearest3d_cpu
    CUDA: upsample_nearest3d_cuda
    QuantizedCPU: upsample_nearest3d_quantized_cpu

- func: upsample_nearest3d_backward.grad_input(Tensor grad_output, int[3] output_size, int[5] input_size, float? scales_d=None, float? scales_h=None, float? scales_w=None, *, Tensor(a!) grad_input) -> Tensor(a!)
  python_module: nn
  dispatch:
    CPU: upsample_nearest3d_backward_out_cpu
    CUDA: upsample_nearest3d_backward_out_cuda

- func: upsample_nearest3d_backward(Tensor grad_output, int[3] output_size, int[5] input_size, float? scales_d=None, float? scales_h=None, float? scales_w=None) -> Tensor
  use_c10_dispatcher: full
  python_module: nn
  dispatch:
    CPU: upsample_nearest3d_backward_cpu
    CUDA: upsample_nearest3d_backward_cuda

- func: upsample_linear1d.vec(Tensor input, int[]? output_size, bool align_corners, float[]? scale_factors) -> Tensor
  python_module: nn
  dispatch:
    CPU: upsample_linear1d_cpu
    CUDA: upsample_linear1d_cuda

- func: upsample_linear1d_backward.vec(Tensor grad_output, int[]? output_size, int[] input_size, bool align_corners, float[]? scale_factors) -> Tensor
  python_module: nn
  dispatch:
    CPU: upsample_linear1d_backward_cpu
    CUDA: upsample_linear1d_backward_cuda

- func: upsample_bilinear2d.vec(Tensor input, int[]? output_size, bool align_corners, float[]? scale_factors) -> Tensor
  python_module: nn
  dispatch:
    CPU: upsample_bilinear2d_cpu
    CUDA: upsample_bilinear2d_cuda
    QuantizedCPU: upsample_bilinear2d_quantized_cpu

- func: upsample_bilinear2d_backward.vec(Tensor grad_output, int[]? output_size, int[] input_size, bool align_corners, float[]? scale_factors) -> Tensor
  python_module: nn
  dispatch:
    CPU: upsample_bilinear2d_backward_cpu
    CUDA: upsample_bilinear2d_backward_cuda

- func: upsample_trilinear3d.vec(Tensor input, int[]? output_size, bool align_corners, float[]? scale_factors) -> Tensor
  python_module: nn
  dispatch:
    CPU: upsample_trilinear3d_cpu
    CUDA: upsample_trilinear3d_cuda

- func: upsample_trilinear3d_backward.vec(Tensor grad_output, int[]? output_size, int[] input_size, bool align_corners, float[]? scale_factors) -> Tensor
  python_module: nn
  dispatch:
    CPU: upsample_trilinear3d_backward_cpu
    CUDA: upsample_trilinear3d_backward_cuda

- func: upsample_bicubic2d.vec(Tensor input, int[]? output_size, bool align_corners, float[]? scale_factors) -> Tensor
  python_module: nn
  dispatch:
    CPU: upsample_bicubic2d_cpu
    CUDA: upsample_bicubic2d_cuda

- func: upsample_bicubic2d_backward.vec(Tensor grad_output, int[]? output_size, int[] input_size, bool align_corners, float[]? scale_factors) -> Tensor
  python_module: nn
  dispatch:
    CPU: upsample_bicubic2d_backward_cpu
    CUDA: upsample_bicubic2d_backward_cuda

- func: upsample_nearest1d.vec(Tensor input, int[]? output_size, float[]? scale_factors) -> Tensor
  python_module: nn
  dispatch:
    CPU: upsample_nearest1d_cpu
    CUDA: upsample_nearest1d_cuda

- func: upsample_nearest1d_backward.vec(Tensor grad_output, int[]? output_size, int[] input_size, float[]? scale_factors) -> Tensor
  python_module: nn
  dispatch:
    CPU: upsample_nearest1d_backward_cpu
    CUDA: upsample_nearest1d_backward_cuda

- func: upsample_nearest2d.vec(Tensor input, int[]? output_size, float[]? scale_factors) -> Tensor
  python_module: nn
  dispatch:
    CPU: upsample_nearest2d_cpu
    CUDA: upsample_nearest2d_cuda
    QuantizedCPU: upsample_nearest2d_quantized_cpu

- func: upsample_nearest2d_backward.vec(Tensor grad_output, int[]? output_size, int[] input_size, float[]? scale_factors) -> Tensor
  python_module: nn
  dispatch:
    CPU: upsample_nearest2d_backward_cpu
    CUDA: upsample_nearest2d_backward_cuda

- func: upsample_nearest3d.vec(Tensor input, int[]? output_size, float[]? scale_factors) -> Tensor
  python_module: nn
  dispatch:
    CPU: upsample_nearest3d_cpu
    CUDA: upsample_nearest3d_cuda
    QuantizedCPU: upsample_nearest3d_quantized_cpu

- func: upsample_nearest3d_backward.vec(Tensor grad_output, int[]? output_size, int[] input_size, float[]? scale_factors) -> Tensor
  python_module: nn
  dispatch:
    CPU: upsample_nearest3d_backward_cpu
    CUDA: upsample_nearest3d_backward_cuda

- func: sigmoid_backward.grad_input(Tensor grad_output, Tensor output, *, Tensor(a!) grad_input) -> Tensor(a!)
  python_module: nn
  dispatch:
    CPU, CUDA: sigmoid_backward_out

- func: sigmoid_backward(Tensor grad_output, Tensor output) -> Tensor
  use_c10_dispatcher: full
  python_module: nn

- func: logit_backward.grad_input(Tensor grad_output, Tensor self, float? eps=None, *, Tensor(a!) grad_input) -> Tensor(a!)
  python_module: nn
  dispatch:
    CPU, CUDA: logit_backward_out

- func: logit_backward(Tensor grad_output, Tensor self, float? eps=None) -> Tensor
  use_c10_dispatcher: full
  python_module: nn

- func: tanh_backward.grad_input(Tensor grad_output, Tensor output, *, Tensor(a!) grad_input) -> Tensor(a!)
  python_module: nn
  dispatch:
    CPU, CUDA: tanh_backward_out

- func: tanh_backward(Tensor grad_output, Tensor output) -> Tensor
  use_c10_dispatcher: full
  python_module: nn

# What's a thnn_conv_ versus a slow_conv_?
#
# Historically, we have inefficient implementations of convolutions
# coming from the THNN/THCUNN library.  These convolutions typically
# operated by computing the Toeplitz matrix and then doing a matrix
# multiply with the input; this is very memory inefficient!  However,
# occasionally, we really don't have anything better, so it's helpful
# to have these fallbacks when there is no more optimized implementation
# in cudnn or mkldnn, etc.  Both thnn_ and slow_ convolutions fall
# into this bucket.
#
# The difference between these two designations, is that thnn_ refers
# to a convolution that is still written in the "legacy" style; that is,
# C code in the THNN/ or THCUNN/ directory.  A slow_ convolution is
# one that is written in the native style: modern C++.  Algorithmically,
# these are the same thing, but we give them different prefixes to
# make the operational distinction clear.

- func: slow_conv_transpose2d.out(Tensor self, Tensor weight, int[2] kernel_size, Tensor? bias=None, int[2] stride=1, int[2] padding=0, int[2] output_padding=0, int[2] dilation=1, *, Tensor(a!) out) -> Tensor(a!)
  python_module: nn
  dispatch:
    CPU: slow_conv_transpose2d_out_cpu
    CUDA: slow_conv_transpose2d_out_cuda

- func: slow_conv_transpose2d(Tensor self, Tensor weight, int[2] kernel_size, Tensor? bias=None, int[2] stride=1, int[2] padding=0, int[2] output_padding=0, int[2] dilation=1) -> Tensor
  python_module: nn
  dispatch:
    CPU: slow_conv_transpose2d_cpu
    CUDA: slow_conv_transpose2d_cuda

- func: slow_conv_transpose2d_backward.grad_output(Tensor grad_output, Tensor self, Tensor weight, int[2] kernel_size, int[2] stride, int[2] padding, int[2] output_padding, int[2] dilation, Tensor columns, Tensor ones, *, Tensor(a!)? grad_input, Tensor(b!)? grad_weight, Tensor(c!)? grad_bias) -> (Tensor(a!), Tensor(b!), Tensor(c!))
  python_module: nn
  dispatch:
    CPU: slow_conv_transpose2d_backward_out_cpu
    CUDA: slow_conv_transpose2d_backward_out_cuda

- func: slow_conv_transpose2d_backward.output_mask(Tensor grad_output, Tensor self, Tensor weight, int[2] kernel_size, int[2] stride, int[2] padding, int[2] output_padding, int[2] dilation, Tensor columns, Tensor ones, bool[3] output_mask) -> (Tensor grad_input, Tensor grad_weight, Tensor grad_bias)
  use_c10_dispatcher: full
  python_module: nn
  dispatch:
    CPU: slow_conv_transpose2d_backward_cpu
    CUDA: slow_conv_transpose2d_backward_cuda

- func: slow_conv_transpose3d.out(Tensor self, Tensor weight, int[3] kernel_size, Tensor? bias=None, int[3] stride=1, int[3] padding=0, int[3] output_padding=0, int[3] dilation=1, *, Tensor(a!) out) -> Tensor(a!)
  python_module: nn
  dispatch:
    CPU: slow_conv_transpose3d_out_cpu
    CUDA: slow_conv_transpose3d_out_cuda

- func: slow_conv_transpose3d(Tensor self, Tensor weight, int[3] kernel_size, Tensor? bias=None, int[3] stride=1, int[3] padding=0, int[3] output_padding=0, int[3] dilation=1) -> Tensor
  python_module: nn
  dispatch:
    CPU: slow_conv_transpose3d_cpu
    CUDA: slow_conv_transpose3d_cuda

- func: slow_conv_transpose3d_backward.grad_output(Tensor grad_output, Tensor self, Tensor weight, int[3] kernel_size, int[3] stride, int[3] padding, int[3] output_padding, int[3] dilation, Tensor finput, Tensor fgrad_input, *, Tensor(a!)? grad_input, Tensor(b!)? grad_weight, Tensor(c!)? grad_bias) -> (Tensor(a!), Tensor(b!), Tensor(c!))
  python_module: nn
  dispatch:
    CPU: slow_conv_transpose3d_backward_out_cpu
    CUDA: slow_conv_transpose3d_backward_out_cuda

- func: slow_conv_transpose3d_backward.output_mask(Tensor grad_output, Tensor self, Tensor weight, int[3] kernel_size, int[3] stride, int[3] padding, int[3] output_padding, int[3] dilation, Tensor finput, Tensor fgrad_input, bool[3] output_mask) -> (Tensor grad_input, Tensor grad_weight, Tensor grad_bias)
  use_c10_dispatcher: full
  python_module: nn
  dispatch:
    CPU: slow_conv_transpose3d_backward_cpu
    CUDA: slow_conv_transpose3d_backward_cuda

- func: thnn_conv2d.out(Tensor self, Tensor weight, int[2] kernel_size, Tensor? bias=None, int[2] stride=1, int[2] padding=0, *, Tensor(a!) out) -> Tensor(a!)
  python_module: nn

- func: thnn_conv2d(Tensor self, Tensor weight, int[2] kernel_size, Tensor? bias=None, int[2] stride=1, int[2] padding=0) -> Tensor
  python_module: nn

- func: thnn_conv2d_forward.output(Tensor self, Tensor weight, int[2] kernel_size, Tensor? bias, int[2] stride, int[2] padding, *, Tensor(a!) output, Tensor(b!) finput, Tensor(c!) fgrad_input) -> (Tensor(a!), Tensor(b!), Tensor(c!))
  python_module: nn
  dispatch:
    CPU: slow_conv2d_forward_out_cpu
    CUDA: legacy::cuda::_thnn_conv2d_forward_out

- func: thnn_conv2d_forward(Tensor self, Tensor weight, int[2] kernel_size, Tensor? bias, int[2] stride, int[2] padding) -> (Tensor output, Tensor finput, Tensor fgrad_input)
  python_module: nn
  dispatch:
    CPU: slow_conv2d_forward_cpu
    CUDA: legacy::cuda::_thnn_conv2d_forward

- func: thnn_conv2d_backward.grad_input(Tensor grad_output, Tensor self, Tensor weight, int[2] kernel_size, int[2] stride, int[2] padding, Tensor finput, Tensor fgrad_input, *, Tensor(a!)? grad_input, Tensor(b!)? grad_weight, Tensor(c!)? grad_bias) -> (Tensor(a!), Tensor(b!), Tensor(c!))
  python_module: nn
  dispatch:
    CPU: slow_conv2d_backward_out_cpu
    CUDA: slow_conv2d_backward_out_cuda

- func: thnn_conv2d_backward.output_mask(Tensor grad_output, Tensor self, Tensor weight, int[2] kernel_size, int[2] stride, int[2] padding, Tensor finput, Tensor fgrad_input, bool[3] output_mask) -> (Tensor grad_input, Tensor grad_weight, Tensor grad_bias)
  use_c10_dispatcher: full
  python_module: nn
  dispatch:
    CPU: slow_conv2d_backward_cpu
    CUDA: slow_conv2d_backward_cuda

- func: thnn_conv_depthwise2d.out(Tensor self, Tensor weight, int[2] kernel_size, Tensor? bias=None, int[2] stride=1, int[2] padding=0, int[2] dilation=1, *, Tensor(a!) out) -> Tensor(a!)
  python_module: nn

- func: thnn_conv_depthwise2d(Tensor self, Tensor weight, int[2] kernel_size, Tensor? bias=None, int[2] stride=1, int[2] padding=0, int[2] dilation=1) -> Tensor
  python_module: nn

- func: thnn_conv_depthwise2d_forward.out(Tensor self, Tensor weight, int[2] kernel_size, Tensor? bias, int[2] stride, int[2] padding, int[2] dilation, *, Tensor(a!) out) -> Tensor(a!)
  python_module: nn
  dispatch:
    CUDA: legacy::cuda::_thnn_conv_depthwise2d_forward_out

- func: thnn_conv_depthwise2d_forward(Tensor self, Tensor weight, int[2] kernel_size, Tensor? bias, int[2] stride, int[2] padding, int[2] dilation) -> Tensor
  python_module: nn
  dispatch:
    CUDA: legacy::cuda::_thnn_conv_depthwise2d_forward

- func: thnn_conv_depthwise2d_backward.grad_input(Tensor grad_output, Tensor self, Tensor weight, int[2] kernel_size, int[2] stride, int[2] padding, int[2] dilation, *, Tensor(a!)? grad_input, Tensor(b!)? grad_weight) -> (Tensor(a!), Tensor(b!))
  python_module: nn
  dispatch:
    CUDA: thnn_conv_depthwise2d_backward_out

- func: thnn_conv_depthwise2d_backward.output_mask(Tensor grad_output, Tensor self, Tensor weight, int[2] kernel_size, int[2] stride, int[2] padding, int[2] dilation, bool[2] output_mask) -> (Tensor grad_input, Tensor grad_weight)
  use_c10_dispatcher: full
  python_module: nn
  dispatch:
    CUDA: thnn_conv_depthwise2d_backward

- func: slow_conv3d.out(Tensor self, Tensor weight, int[3] kernel_size, Tensor? bias=None, int[3] stride=1, int[3] padding=0, *, Tensor(a!) out) -> Tensor(a!)
  python_module: nn

- func: slow_conv3d(Tensor self, Tensor weight, int[3] kernel_size, Tensor? bias=None, int[3] stride=1, int[3] padding=0) -> Tensor
  python_module: nn

- func: slow_conv3d_forward.output(Tensor self, Tensor weight, int[3] kernel_size, Tensor? bias, int[3] stride, int[3] padding, *, Tensor(a!) output, Tensor(b!) finput, Tensor(c!) fgrad_input) -> (Tensor(a!), Tensor(b!), Tensor(c!))
  python_module: nn
  dispatch:
    CPU: slow_conv3d_forward_out_cpu

- func: slow_conv3d_forward(Tensor self, Tensor weight, int[3] kernel_size, Tensor? bias, int[3] stride, int[3] padding) -> (Tensor output, Tensor finput, Tensor fgrad_input)
  python_module: nn
  dispatch:
    CPU: slow_conv3d_forward_cpu

- func: slow_conv3d_backward.grad_input(Tensor grad_output, Tensor self, Tensor weight, int[3] kernel_size, int[3] stride, int[3] padding, Tensor finput, Tensor fgrad_input, *, Tensor(a!)? grad_input, Tensor(b!)? grad_weight, Tensor(c!)? grad_bias) -> (Tensor(a!), Tensor(b!), Tensor(c!))
  python_module: nn
  dispatch:
    CPU: slow_conv3d_backward_out_cpu

- func: slow_conv3d_backward.output_mask(Tensor grad_output, Tensor self, Tensor weight, int[3] kernel_size, int[3] stride, int[3] padding, Tensor finput, Tensor fgrad_input, bool[3] output_mask) -> (Tensor grad_input, Tensor grad_weight, Tensor grad_bias)
  use_c10_dispatcher: full
  python_module: nn
  dispatch:
    CPU: slow_conv3d_backward_cpu

- func: slow_conv_dilated2d(Tensor self, Tensor weight, int[2] kernel_size, Tensor? bias=None, int[2] stride=1, int[2] padding=0, int[2] dilation=1) -> Tensor
  python_module: nn
  dispatch:
    CPU: slow_conv_dilated2d_cpu
    CUDA: slow_conv_dilated2d_cuda

- func: slow_conv_dilated2d_backward(Tensor grad_output, Tensor self, Tensor weight, int[2] kernel_size, int[2] stride, int[2] padding, int[2] dilation, bool[3] output_mask) -> (Tensor grad_input, Tensor grad_weight, Tensor grad_bias)
  use_c10_dispatcher: full
  python_module: nn
  dispatch:
    CPU: slow_conv_dilated2d_backward_cpu
    CUDA: slow_conv_dilated2d_backward_cuda

- func: slow_conv_dilated3d(Tensor self, Tensor weight, int[3] kernel_size, Tensor? bias=None, int[3] stride=1, int[3] padding=0, int[3] dilation=1) -> Tensor
  python_module: nn
  dispatch:
    CPU: slow_conv_dilated3d_cpu
    CUDA: slow_conv_dilated3d_cuda

- func: slow_conv_dilated3d_backward(Tensor grad_output, Tensor self, Tensor weight, int[3] kernel_size, int[3] stride, int[3] padding, int[3] dilation, bool[3] output_mask) -> (Tensor grad_input, Tensor grad_weight, Tensor grad_bias)
  use_c10_dispatcher: full
  python_module: nn
  dispatch:
    CPU: slow_conv_dilated3d_backward_cpu
    CUDA: slow_conv_dilated3d_backward_cuda

- func: col2im.out(Tensor self, int[2] output_size, int[2] kernel_size, int[2] dilation, int[2] padding, int[2] stride, *, Tensor(a!) out) -> Tensor(a!)
  python_module: nn
  dispatch:
    CPU: col2im_out_cpu
    CUDA: col2im_out_cuda

- func: col2im(Tensor self, int[2] output_size, int[2] kernel_size, int[2] dilation, int[2] padding, int[2] stride) -> Tensor
  use_c10_dispatcher: full
  python_module: nn
  dispatch:
    CPU: col2im_cpu
    CUDA: col2im_cuda

- func: col2im_backward.grad_input(Tensor grad_output, int[2] kernel_size, int[2] dilation, int[2] padding, int[2] stride, *, Tensor(a!) grad_input) -> Tensor(a!)
  python_module: nn
  dispatch:
    CPU: col2im_backward_out_cpu
    CUDA: col2im_backward_out_cuda

- func: col2im_backward(Tensor grad_output, int[2] kernel_size, int[2] dilation, int[2] padding, int[2] stride) -> Tensor
  use_c10_dispatcher: full
  python_module: nn
  dispatch:
    CPU: col2im_backward_cpu
    CUDA: col2im_backward_cuda

- func: im2col.out(Tensor self, int[2] kernel_size, int[2] dilation, int[2] padding, int[2] stride, *, Tensor(a!) out) -> Tensor(a!)
  python_module: nn
  dispatch:
    CPU: im2col_out_cpu
    CUDA: im2col_out_cuda

- func: im2col(Tensor self, int[2] kernel_size, int[2] dilation, int[2] padding, int[2] stride) -> Tensor
  use_c10_dispatcher: full
  python_module: nn
  dispatch:
    CPU: im2col_cpu
    CUDA: im2col_cuda

- func: im2col_backward.grad_input(Tensor grad_output, int[2] input_size, int[2] kernel_size, int[2] dilation, int[2] padding, int[2] stride, *, Tensor(a!) grad_input) -> Tensor(a!)
  python_module: nn
  dispatch:
    CPU: im2col_backward_out_cpu
    CUDA: im2col_backward_out_cuda

- func: im2col_backward(Tensor grad_output, int[2] input_size, int[2] kernel_size, int[2] dilation, int[2] padding, int[2] stride) -> Tensor
  use_c10_dispatcher: full
  python_module: nn
  dispatch:
    CPU: im2col_backward_cpu
    CUDA: im2col_backward_cuda

- func: isfinite(Tensor self) -> Tensor
  use_c10_dispatcher: full
  variants: function, method
  device_guard: False

- func: isinf(Tensor self) -> Tensor
  use_c10_dispatcher: full
  variants: function, method
  device_guard: False

# NOTE [_add_batch_dim and _remove_batch_dim]
# _add_batch_dim and _remove_batch_dim are meant to be used in the implementation
# of the vmap frontend API (see torch/_vmap_internals.py). They are not
# user-facing, hence the leading underscore. Please don't use them them anywhere else.
- func: _add_batch_dim(Tensor self, int batch_dim, int level) -> Tensor
  use_c10_dispatcher: full
  variants: function

# See NOTE [_add_batch_dim and _remove_batch_dim]
- func: _remove_batch_dim(Tensor self, int level, int batch_size, int out_dim) -> Tensor
  use_c10_dispatcher: full
  variants: function

# Note: this function is only for testing.
# It is undocumented and should not be used outside of tests.
- func: _test_serialization_subcmul(Tensor self, Tensor other, Scalar alpha=1) -> Tensor
  use_c10_dispatcher: full

# Note: this function is only for testing.
- func: _test_optional_intlist(Tensor values, int[]? addends) -> Tensor
  python_module: nn
  dispatch:
    CPU: _test_optional_intlist

# Note: this function is only for testing.
- func: _test_optional_floatlist(Tensor values, float[]? addends) -> Tensor
  python_module: nn
  dispatch:
    CPU: _test_optional_floatlist<|MERGE_RESOLUTION|>--- conflicted
+++ resolved
@@ -5295,12 +5295,8 @@
   dispatch:
     CPU: _cat_cpu
     CUDA: cat_cuda
-<<<<<<< HEAD
-    QuantizedCPU: quantized_cat
+    QuantizedCPU: cat_quantized_cpu
     Vulkan: vulkan_cat
-=======
-    QuantizedCPU: cat_quantized_cpu
->>>>>>> b994e487
 
 - func: _cat.out(Tensor[] tensors, int dim=0, *, Tensor(a!) out) -> Tensor(a!)
   dispatch:
