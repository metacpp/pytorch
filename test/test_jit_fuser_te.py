--- conflicted
+++ resolved
@@ -82,36 +82,13 @@
 
 class TestTEFuser(JitTestCase):
     def setUp(self):
-<<<<<<< HEAD
         self.tensorexpr_options = TensorExprTestOptions()
-=======
-        self.old_cpu_fuser_state = torch._C._jit_can_fuse_on_cpu()
-        self.old_must_use_cpu_state = torch._C._jit_get_te_must_use_llvm_cpu()
-        self.old_gpu_fuser_state = torch._C._jit_can_fuse_on_gpu()
-
-        torch._C._jit_override_can_fuse_on_cpu(True)
-        # TODO: force LLVM. need to add it to asan, mac, windows builds + sandcastle
-        # torch._C._jit_set_te_must_use_llvm_cpu(True)
-        torch._C._jit_override_can_fuse_on_gpu(True)
 
         # note: `self.dynamic_shapes` instatiated in specialization of class
         # defined below
 
-        self.old_profiling_executor = torch._C._jit_set_profiling_executor(True)
-        self.old_profiling_mode = torch._C._jit_set_profiling_mode(True)
-
         fusion_strategy = [("DYNAMIC", 20)] if self.dynamic_shapes else [("STATIC", 20)]
         self.old_fusion_strategy = torch._C._jit_set_fusion_strategy(fusion_strategy)
-
-        self.old_fusion_inlining = torch._C._debug_get_fusion_group_inlining()
-        torch._C._debug_set_fusion_group_inlining(False)
-
-        self.texpr_fuser_state = torch._C._jit_texpr_fuser_enabled()
-        torch._C._jit_set_texpr_fuser_enabled(True)
-
-        self.old_te_must_use_llvm_cpu = torch._C._jit_get_te_must_use_llvm_cpu()
-        torch._C._jit_set_te_must_use_llvm_cpu(False)
->>>>>>> 286f5a51
 
         self.devices = ['cpu'] if not torch.cuda.is_available() else ['cpu', 'cuda']
         self.int_dtypes = [
@@ -130,21 +107,8 @@
         self.dtypes = self.int_dtypes + self.fp_dtypes
 
     def tearDown(self):
-<<<<<<< HEAD
         self.tensorexpr_options.restore()
-=======
-        torch._C._jit_set_profiling_executor(self.old_profiling_executor)
-        torch._C._jit_set_profiling_mode(self.old_profiling_mode)
         torch._C._jit_set_fusion_strategy(self.old_fusion_strategy)
-
-        torch._C._jit_override_can_fuse_on_gpu(self.old_gpu_fuser_state)
-        torch._C._jit_override_can_fuse_on_cpu(self.old_cpu_fuser_state)
-        torch._C._jit_set_te_must_use_llvm_cpu(self.old_must_use_cpu_state)
-        torch._C._debug_set_fusion_group_inlining(self.old_fusion_inlining)
-
-        torch._C._jit_set_texpr_fuser_enabled(self.texpr_fuser_state)
-        torch._C._jit_set_te_must_use_llvm_cpu(self.old_te_must_use_llvm_cpu)
->>>>>>> 286f5a51
 
     def assertAllFused(self, graph, except_for=None):
         except_for = except_for if except_for is not None else set()
