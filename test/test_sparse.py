--- conflicted
+++ resolved
@@ -1240,13 +1240,10 @@
         true_result = (bias.to_dense() + torch.matmul(weight.to_dense(), x)).to_sparse()
         self.assertEqual(self.safeToDense(res), self.safeToDense(true_result))
 
-    @coalescedonoff
-<<<<<<< HEAD
+    # TODO: remove skipIf when https://github.com/pytorch/pytorch/pull/73428 lands
+    @coalescedonoff
+    @unittest.skipIf(IS_WINDOWS or IS_LINUX, "See https://github.com/pytorch/pytorch/issues/73145")
     @dtypes(torch.double, torch.cdouble, torch.bfloat16)
-=======
-    @dtypes(torch.double, torch.cdouble)
-    @unittest.skipIf(IS_WINDOWS or IS_LINUX, "See https://github.com/pytorch/pytorch/issues/73145")
->>>>>>> 590685dc
     def test_sparse_addmm(self, device, dtype, coalesced):
         def test_shape(m, n, p, nnz, broadcast, alpha_beta=None):
             if alpha_beta is None:
